--- conflicted
+++ resolved
@@ -131,8 +131,6 @@
     print("    %s" % timescale, file=f)
     print("$end", file=f)
     print(file=f)
-<<<<<<< HEAD
-=======
 
 def _getSval(s):
     if isinstance(s, _TristateSignal):
@@ -142,7 +140,6 @@
     else:
         sval = s._val
     return sval
->>>>>>> 846f7ad4
 
 def _writeVcdSigs(f, hierarchy, tracelists):
     curlevel = 0
