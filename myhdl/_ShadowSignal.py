#  This file is part of the myhdl library, a Python package for using
#  Python as a Hardware Description Language.
#
#  Copyright (C) 2003-2011 Jan Decaluwe
#
#  The myhdl library is free software; you can redistribute it and/or
#  modify it under the terms of the GNU Lesser General Public License as
#  published by the Free Software Foundation; either version 2.1 of the
#  License, or (at your option) any later version.
#
#  This library is distributed in the hope that it will be useful, but
#  WITHOUT ANY WARRANTY; without even the implied warranty of
#  MERCHANTABILITY or FITNESS FOR A PARTICULAR PURPOSE.  See the GNU
#  Lesser General Public License for more details.

#  You should have received a copy of the GNU Lesser General Public
#  License along with this library; if not, write to the Free Software
#  Foundation, Inc., 59 Temple Place, Suite 330, Boston, MA 02111-1307 USA

""" Module that provides the ShadowSignal classes


"""
from __future__ import absolute_import

import warnings
from copy import deepcopy

from myhdl._Signal import _Signal
from myhdl._Waiter import _SignalWaiter, _SignalTupleWaiter
from myhdl._intbv import intbv
from myhdl._simulator import _siglist
from myhdl._bin import bin

# shadow signals
        
        
class _ShadowSignal(_Signal):

    __slots__ = ('_waiter', )

    def __init__(self, val):
        _Signal.__init__(self, val)
        # self._driven = True # set this in conversion analyzer

    # remove next attribute assignment
    @_Signal.next.setter
    def next(self, val):
        raise AttributeError("ShadowSignals are readonly")


        
class _SliceSignal(_ShadowSignal):

    __slots__ = ('_sig', '_left', '_right')

    def __init__(self, sig, left, right=None):
        ### XXX error checks
        if right is None:
            _ShadowSignal.__init__(self, sig[left])
        else:
            _ShadowSignal.__init__(self, sig[left:right])
        self._sig = sig
        self._left = left
        self._right = right
        if right is None:
            gen = self._genfuncIndex()
        else:
            gen = self._genfuncSlice()
        self._waiter = _SignalWaiter(gen)

    def _genfuncIndex(self):
        sig, index = self._sig, self._left
        set_next = _Signal.next.fset
        while 1:
            set_next(self, sig[index])
            yield sig

    def _genfuncSlice(self):
        sig, left, right = self._sig, self._left, self._right
        set_next = _Signal.next.fset
        while 1:
            set_next(self, sig[left:right])
            yield sig

    def _setName(self, hdl):
        if self._right is None:       
            if hdl == 'Verilog':
                self._name = "%s[%s]" % (self._sig._name, self._left)
            else:
                self._name = "%s(%s)" % (self._sig._name, self._left)
        else:
            if hdl == 'Verilog':
                self._name = "%s[%s-1:%s]" % (self._sig._name, self._left, self._right)
            else:
                self._name = "%s(%s-1 downto %s)" % (self._sig._name, self._left, self._right)

    def _markRead(self):
        self._read = True
        self._sig._read = True

    def _markUsed(self):
        self._used = True
        self._sig._used = True
        

    def toVerilog(self):
        if self._right is None:
            return "assign %s = %s[%s];" % (self._name, self._sig._name, self._left)
        else:
            return "assign %s = %s[%s-1:%s];" % (self._name, self._sig._name, self._left, self._right)
    
    def toVHDL(self):
        if self._right is None:
            return "%s <= %s(%s);" % (self._name, self._sig._name, self._left)
        else:
            return "%s <= %s(%s-1 downto %s);" % (self._name, self._sig._name, self._left, self._right)



class ConcatSignal(_ShadowSignal):

    __slots__ = ('_args', '_sigargs', '_initval')

    def __init__(self, *args):
        assert len(args) >= 2
        self._args = args
        self._sigargs = sigargs = []

        nrbits = 0
        val = 0
        for a in args:
            if isinstance(a, intbv):
                w = a._nrbits
                v = a._val
            elif isinstance(a, _Signal):
                sigargs.append(a)
                w = a._nrbits
                if isinstance(a._val, intbv):
                    v = a._val._val
                else:
                    v = a._val
            elif isinstance(a, bool):
                w = 1
                v = a 
            elif isinstance(a, str):
                w = len(a)
                v = long(a, 2)
            else:
                raise TypeError("ConcatSignal: inappropriate argument type: %s" \
                                % type(arg))
            nrbits += w
            val = val << w | v & (long(1) << w)-1
        self._initval = val
        ini = intbv(val)[nrbits:]
        _ShadowSignal.__init__(self, ini)
        gen = self.genfunc()
        self._waiter = _SignalTupleWaiter(gen)

    def genfunc(self):
        set_next = _Signal.next.fset
        args = self._args
        sigargs = self._sigargs
        nrbits = self._nrbits
        newval = intbv(self._initval)[nrbits:]
        while 1:
            hi = nrbits
            for a in args:
                if isinstance(a, bool):
                    w = 1
                else:
                    w = len(a)
                lo = hi - w
                if a in sigargs:
                    newval[hi:lo] = a
                hi = lo
            set_next(self, newval)
            yield sigargs

    def _markRead(self):
        self._read = True
        for s in self._sigargs:
            s._markRead() 

    def _markUsed(self):
        self._used = True
        for s in self._sigargs:
            s._markUsed() 

    def toVHDL(self):
        lines = []
        ini = intbv(self._initval)[self._nrbits:]
        hi = self._nrbits
        for a in self._args:
            if isinstance(a, bool):
                w = 1
            else:
                w = len(a)
            lo = hi - w
            if w == 1:
                if isinstance(a, _Signal): 
                     lines.append("%s(%s) <= %s;" % (self._name, lo, a._name))
                else:
                     lines.append("%s(%s) <= '%s';" % (self._name, lo, bin(ini[lo])))
            else:
                if isinstance(a, _Signal): 
                    lines.append("%s(%s-1 downto %s) <= %s;" % (self._name, hi, lo, a._name))
                else:                    lines.append('%s(%s-1 downto %s) <= "%s";' % (self._name, hi, lo, bin(ini[hi:lo],w)))
            hi = lo
        return "\n".join(lines)

    def toVerilog(self):
        lines = []
        ini = intbv(self._initval)[self._nrbits:]
        hi = self._nrbits
        for a in self._args:
            if isinstance(a, bool):
                w = 1
            else:
                w = len(a)
            lo = hi - w 
            if w == 1:
                if isinstance(a, _Signal): 
                    lines.append("assign %s[%s] = %s;" % (self._name, lo, a._name))
                else:
                    lines.append("assign %s[%s] = 'b%s;" % (self._name, lo, bin(ini[lo])[2:]))
            else:
                if isinstance(a, _Signal): 
                    lines.append("assign %s[%s-1:%s] = %s;" % (self._name, hi, lo, a._name))
                else:
<<<<<<< HEAD
                    lines.append("assign %s[%s-1:%s] = 'b%s;" % (self._name, hi, lo, bin(ini[hi:lo])[2:]))
=======
                    lines.append("assign %s[%s-1:%s] = 'b%s;" % (self._name, hi, lo, bin(ini[hi:lo],w)))
>>>>>>> b7050d3b
            hi = lo
        return "\n".join(lines)


# Tristate signal


class BusContentionWarning(UserWarning):
    pass

warnings.filterwarnings('always', r".*", BusContentionWarning)

# def Tristate(val, delay=None):
#     """ Return a new Tristate(default or delay 0) or DelayedTristate """
#     if delay is not None:
#         if delay < 0:
#             raise TypeError("Signal: delay should be >= 0")
#         return _DelayedTristate(val, delay)
#     else:
#         return _Tristate(val)
 
 
def TristateSignal(val):
    return _TristateSignal(val)


class _TristateSignal(_ShadowSignal):

    __slots__ = ('_drivers', '_orival' )
            
    def __init__(self, val):
        self._drivers = []
        # construct normally to set type / size info right
        _ShadowSignal.__init__(self, val)     
        self._orival = deepcopy(val) # keep for drivers
        # reset signal values to None
        self._next = self._val = self._init = None
        self._waiter = _SignalTupleWaiter(self._resolve())

    def driver(self):
        d = _TristateDriver(self)
        self._drivers.append(d)
        return d

    def _resolve(self):
        # set_next = _ShadowSignal._set_next
        senslist = self._drivers
        while 1:
            yield senslist
            res = None
            for d in senslist:
                if res is None:
                    res = d._val
                elif d._val is not None:
                    warnings.warn("Bus contention", category=BusContentionWarning)
                    res = None
                    break
            self._next = res
            _siglist.append(self)


    def toVerilog(self):
        lines = []
        for d in self._drivers:
            if d._driven:
                lines.append("assign %s = %s;" % (self._name, d._name))
        return "\n".join(lines)

    def toVHDL(self):
        lines = []
        for d in self._drivers:
            if d._driven:
                lines.append("%s <= %s;" % (self._name, d._name))
        return "\n".join(lines)



class _TristateDriver(_Signal):

    __slots__ = ('_sig',)
    
    def __init__(self, sig):
        _Signal.__init__(self, sig._orival)
        # reset signal values to None
        self._next = self._val = self._init = None
        self._sig = sig

    @_Signal.next.setter
    def next(self, val):
        if isinstance(val, _Signal):
            val = val._val
        if val is None:
            self._next = None
        else:     
            # restore original value to cater for intbv handler
            self._next = self._sig._orival
            self._setNextVal(val)
        _siglist.append(self)   <|MERGE_RESOLUTION|>--- conflicted
+++ resolved
@@ -205,7 +205,8 @@
             else:
                 if isinstance(a, _Signal): 
                     lines.append("%s(%s-1 downto %s) <= %s;" % (self._name, hi, lo, a._name))
-                else:                    lines.append('%s(%s-1 downto %s) <= "%s";' % (self._name, hi, lo, bin(ini[hi:lo],w)))
+                else:
+                    lines.append('%s(%s-1 downto %s) <= "%s";' % (self._name, hi, lo, bin(ini[hi:lo],w)))
             hi = lo
         return "\n".join(lines)
 
@@ -223,16 +224,12 @@
                 if isinstance(a, _Signal): 
                     lines.append("assign %s[%s] = %s;" % (self._name, lo, a._name))
                 else:
-                    lines.append("assign %s[%s] = 'b%s;" % (self._name, lo, bin(ini[lo])[2:]))
+                    lines.append("assign %s[%s] = 'b%s;" % (self._name, lo, bin(ini[lo])))
             else:
                 if isinstance(a, _Signal): 
                     lines.append("assign %s[%s-1:%s] = %s;" % (self._name, hi, lo, a._name))
                 else:
-<<<<<<< HEAD
-                    lines.append("assign %s[%s-1:%s] = 'b%s;" % (self._name, hi, lo, bin(ini[hi:lo])[2:]))
-=======
                     lines.append("assign %s[%s-1:%s] = 'b%s;" % (self._name, hi, lo, bin(ini[hi:lo],w)))
->>>>>>> b7050d3b
             hi = lo
         return "\n".join(lines)
 
