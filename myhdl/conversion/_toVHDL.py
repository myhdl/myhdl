#  This file is part of the myhdl library, a Python package for using
#  Python as a Hardware Description Language.
#
#  Copyright (C) 2003-2012 Jan Decaluwe
#
#  The myhdl library is free software; you can redistribute it and/or
#  modify it under the terms of the GNU Lesser General Public License as
#  published by the Free Software Foundation; either version 2.1 of the
#  License, or (at your option) any later version.
#
#  This library is distributed in the hope that it will be useful, but
#  WITHOUT ANY WARRANTY; without even the implied warranty of
#  MERCHANTABILITY or FITNESS FOR A PARTICULAR PURPOSE.  See the GNU
#  Lesser General Public License for more details.
#
#  You should have received a copy of the GNU Lesser General Public
#  License along with this library; if not, write to the Free Software
#  Foundation, Inc., 59 Temple Place, Suite 330, Boston, MA 02111-1307 USA

""" myhdl toVHDL conversion module.

"""


import sys
import math

import inspect
from datetime import datetime
#import compiler
#from compiler import ast as astNode
import ast
from types import GeneratorType, ClassType
from cStringIO import StringIO
import warnings
from copy import copy
import string

import myhdl
from myhdl import *
from myhdl import ToVHDLError, ToVHDLWarning
from myhdl._extractHierarchy import (_HierExtr, _isMem, _getMemInfo,
                                     _UserVhdlCode, _userCodeMap)

from myhdl._instance import _Instantiator
from myhdl.conversion._misc import (_error,_kind,_context,
                                    _ConversionMixin, _Label, _genUniqueSuffix, _isConstant)
from myhdl.conversion._analyze import (_analyzeSigs, _analyzeGens, _analyzeTopFunc,
                                       _Ram, _Rom, _enumTypeSet, _constDict)
from myhdl._Signal import _Signal,_WaiterList
from myhdl.conversion._toVHDLPackage import _package

_version = myhdl.__version__.replace('.','')
_shortversion = _version.replace('dev','')
_converting = 0
_profileFunc = None
_enumPortTypeSet = set()

def _checkArgs(arglist):
    for arg in arglist:
        if not isinstance(arg, (GeneratorType, _Instantiator, _UserVhdlCode)):
            raise ToVHDLError(_error.ArgType, arg)
        
def _flatten(*args):
    arglist = []
    for arg in args:
        if id(arg) in _userCodeMap['vhdl']:
            arglist.append(_userCodeMap['vhdl'][id(arg)])
        elif isinstance(arg, (list, tuple, set)):
            for item in arg:
                arglist.extend(_flatten(item))
        else:
            arglist.append(arg)
    return arglist
        
def _makeDoc(doc, indent=''):
    if doc is None:
        return ''
    doc = inspect.cleandoc(doc)
    pre = '\n' + indent + '-- '
    doc = '-- ' + doc
    doc = doc.replace('\n', pre)
    return doc


class _ToVHDLConvertor(object):

    __slots__ = ("name",
                 "component_declarations",
                 "header",
                 "no_myhdl_header",
                 "no_myhdl_package",
                 "library",
                 "use_clauses",
                 "architecture",
                 "numeric_ports",
                 )

    def __init__(self):
        self.name = None
        self.component_declarations = None
        self.header = ''
        self.no_myhdl_header = False
        self.no_myhdl_package = False
        self.library = "work"
        self.architecture = "MyHDL"
        self.numeric_ports = True
        self.use_clauses = None

    def __call__(self, func, *args, **kwargs):
        global _converting
        if _converting:
            return func(*args, **kwargs) # skip
        else:
            # clean start
            sys.setprofile(None)
        from myhdl import _traceSignals
        if _traceSignals._tracing:
            raise ToVHDLError("Cannot use toVHDL while tracing signals")
        if not callable(func):
            raise ToVHDLError(_error.FirstArgType, "got %s" % type(func))

        _converting = 1
        if self.name is None:
            name = func.func_name
        else:
            name = str(self.name)
        try:
            h = _HierExtr(name, func, *args, **kwargs)
        finally:
            _converting = 0

        compDecls = self.component_declarations
        useClauses = self.use_clauses

        vpath = name + ".vhd"
        vfile = open(vpath, 'w')
        ppath = "pck_myhdl_%s.vhd" % _shortversion
        pfile = None
#        # write MyHDL package always during development, as it may change
#        pfile = None
#        if not os.path.isfile(ppath):
#            pfile = open(ppath, 'w')
        if not self.no_myhdl_package:
            pfile = open(ppath, 'w')

        ### initialize properly ###
        _genUniqueSuffix.reset()
        _enumTypeSet.clear()
        _constDict.clear()

        siglist, memlist = _analyzeSigs(h.hierarchy, hdl='VHDL')
        arglist = _flatten(h.top)
        # print h.top
        _checkArgs(arglist)
        genlist = _analyzeGens(arglist, h.absnames)
        _annotateTypes(genlist)

        ### infer interface
        intf = _analyzeTopFunc(func, *args, **kwargs)
        intf.name = name
        # sanity checks on interface
        for portname in intf.argnames:
            s = intf.argdict[portname]
            if s._name is None:
                raise ToVHDLError(_error.ShadowingSignal, portname)
            if s._inList:
                raise ToVHDLError(_error.PortInList, portname)
            # add enum types to port-related set
            if isinstance(s._val, EnumItemType):
                obj = s._val._type
                assert obj in _enumTypeSet
                _enumTypeSet.remove(obj)
                _enumPortTypeSet.add(obj)

        doc = _makeDoc(inspect.getdoc(func))
        
        needPck = len(_enumPortTypeSet) > 0
        lib = self.library
        arch = self.architecture
        numeric = self.numeric_ports
        
        self._convert_filter(h, intf, siglist, memlist, genlist)
        
        if pfile:
            _writeFileHeader(pfile, ppath)
            print >> pfile, _package
            pfile.close()

        _writeFileHeader(vfile, vpath)
        if needPck:
            _writeCustomPackage(vfile, intf)
        _writeModuleHeader(vfile, intf, needPck, lib, arch, useClauses, doc, numeric)
        _writeFuncDecls(vfile)
        _writeConstants(vfile)
        _writeTypeDefs(vfile)
        _writeSigDecls(vfile, intf, siglist, memlist)
        _writeCompDecls(vfile, compDecls)
        _convertGens(genlist, siglist, memlist, vfile)
        _writeModuleFooter(vfile, arch)

        vfile.close()
        # tbfile.close()

        ### clean-up properly ###
        self._cleanup(siglist)

        return h.top
        
    def _cleanup(self, siglist):
        # clean up signal names
        for sig in siglist:
            sig._clear()
#             sig._name = None
#             sig._driven = False
#             sig._read = False
            
        # clean up attributes
        self.name = None
        self.component_declarations = None
        self.header = ''
        self.no_myhdl_header = False
<<<<<<< HEAD
        self.no_myhdl_package = False
        self.architecture = "MyHDL"
        self.numeric_ports = True

        return h.top
=======
        
        
    def _convert_filter(self, h, intf, siglist, memlist, genlist):
        # intended to be a entry point for other uses: 
        #  code checking, optimizations, etc
        pass
>>>>>>> 3bafd2fc
    

toVHDL = _ToVHDLConvertor()

myhdl_header = """\
-- File: $filename
-- Generated by MyHDL $version
-- Date: $date
"""

def _writeFileHeader(f, fn):
    vars = dict(filename=fn, 
                version=myhdl.__version__,
                date=datetime.today().ctime()
                )
    if toVHDL.header:
        print >> f, string.Template(toVHDL.header).substitute(vars)
    if not toVHDL.no_myhdl_header:
        print >> f, string.Template(myhdl_header).substitute(vars)
    print >> f


def _writeCustomPackage(f, intf):
    print >> f
    print >> f, "package pck_%s is" % intf.name
    print >> f
    sortedList = list(_enumPortTypeSet)
    sortedList.sort(cmp=lambda a, b: cmp(a._name, b._name))
    for t in sortedList:
        print >> f, "    %s" % t._toVHDL()
    print >> f
    print >> f, "end package pck_%s;" % intf.name
    print >> f


def _writeModuleHeader(f, intf, needPck, lib, arch, useClauses, doc, numeric):
    print >> f, "library IEEE;"
    print >> f, "use IEEE.std_logic_1164.all;"
    print >> f, "use IEEE.numeric_std.all;"
    print >> f, "use std.textio.all;"
    print >> f
    if lib != "work":
        print >> f, "library %s;" % lib
    if useClauses is not None:
        f.write(useClauses)
        f.write("\n")
    else:
        print >> f, "use %s.pck_myhdl_%s.all;" % (lib, _shortversion)
    print >> f
    if needPck:
        print >> f, "use %s.pck_%s.all;" % (lib, intf.name)
        print >> f
    print >> f, "entity %s is" % intf.name
    if intf.argnames:
        f.write("    port (")
        c = ''
        for portname in intf.argnames:
            s = intf.argdict[portname]
            f.write("%s" % c)
            c = ';'
            # make sure signal name is equal to its port name
            s._name = portname
            # make it non-numeric optionally
            if s._type is intbv:
                s._numeric = numeric
            r = _getRangeString(s)
            p = _getTypeString(s)
            if s._driven:
                if s._read:
                    warnings.warn("%s: %s" % (_error.OutputPortRead, portname),
                                  category=ToVHDLWarning
                                  )
                    f.write("\n        %s: inout %s%s" % (portname, p, r))
                else:
                    f.write("\n        %s: out %s%s" % (portname, p, r))
            else:
                if not s._read:
                    warnings.warn("%s: %s" % (_error.UnusedPort, portname),
                                  category=ToVHDLWarning
                                  )
                f.write("\n        %s: in %s%s" % (portname, p, r))
        f.write("\n    );\n")
    print >> f, "end entity %s;" % intf.name
    print >> f, doc
    print >> f
    print >> f, "architecture %s of %s is" % (arch, intf.name)
    print >> f


def _writeFuncDecls(f):
    return
    # print >> f, package

def _writeConstants(f):
    f.write("\n")
    # guess nice representation
    for c in _constDict:
        v = _constDict[c]
        s = str(int(v))
        sign = ''
        if v < 0:
            sign = '-'
        for i in range(4, 31):
            if abs(v) == 2**i:
                s = "%s2**%s" % (sign, i)
                break
            if abs(v) == 2**i-1:
                s = "%s2**%s-1" % (sign, i)
                break
        v = _constDict[c]
        f.write("constant %s: integer := %s;\n" % (c, s))
    f.write("\n")

def _writeTypeDefs(f):
    f.write("\n")
    sortedList = list(_enumTypeSet)
    sortedList.sort(cmp=lambda a, b: cmp(a._name, b._name))
    for t in sortedList:
        f.write("%s\n" % t._toVHDL())
    f.write("\n")

constwires = []

def _writeSigDecls(f, intf, siglist, memlist):
    del constwires[:]
    for s in siglist:
        if not s._used:
            continue
        if s._name in intf.argnames:
            continue
        r = _getRangeString(s)
        p = _getTypeString(s)
        if s._driven:
            if not s._read:
                warnings.warn("%s: %s" % (_error.UnreadSignal, s._name),
                              category=ToVHDLWarning
                              )
            # the following line implements initial value assignments
            # print >> f, "%s %s%s = %s;" % (s._driven, r, s._name, int(s._val))
            print >> f, "signal %s: %s%s;" % (s._name, p, r)
        elif s._read:
            # the original exception
            # raise ToVHDLError(_error.UndrivenSignal, s._name)
            # changed to a warning and a continuous assignment to a wire
            warnings.warn("%s: %s" % (_error.UndrivenSignal, s._name),
                          category=ToVHDLWarning
                          )
            constwires.append(s)
            print >> f, "signal %s: %s%s;" % (s._name, p, r)
    for m in memlist:
        if not m._used:
            continue
        # infer attributes for the case of named signals in a list
        for i, s in enumerate(m.mem):
            if not m._driven and s._driven:
                m._driven = s._driven
            if not m._read and s._read:
                m._read = s._read
        if not m._driven and not m._read:
            continue
        r = _getRangeString(m.elObj)
        p = _getTypeString(m.elObj)
        t = "t_array_%s" % m.name
        print >> f, "type %s is array(0 to %s-1) of %s%s;" % (t, m.depth, p, r)
        print >> f, "signal %s: %s;" % (m.name, t)
    print >> f

def _writeCompDecls(f,  compDecls):
    if compDecls is not None:
        print >> f, compDecls

def _writeModuleFooter(f, arch):
    print >> f, "end architecture %s;" % arch   
    
def _getRangeString(s):
    if isinstance(s._val, EnumItemType):
        return ''
    elif s._type is bool:
        return ''
    elif s._nrbits is not None:
        nrbits = s._nrbits
        return "(%s downto 0)" % (nrbits-1)
    else:
        raise AssertionError

def _getTypeString(s):
    if isinstance(s._val, EnumItemType):
        return s._val._type._name
    elif s._type is bool:
        return "std_logic"
    if not s._numeric:
        return "std_logic_vector"
    if s._min is not None and s._min < 0:
        return "signed "
    else:
        return 'unsigned'

def _convertGens(genlist, siglist, memlist, vfile):
    blockBuf = StringIO()
    funcBuf = StringIO()
    for tree in genlist:
        if isinstance(tree, _UserVhdlCode):
            blockBuf.write(str(tree))
            continue
        if tree.kind == _kind.ALWAYS:
            Visitor = _ConvertAlwaysVisitor
        elif tree.kind == _kind.INITIAL:
            Visitor = _ConvertInitialVisitor
        elif tree.kind == _kind.SIMPLE_ALWAYS_COMB:
            Visitor = _ConvertSimpleAlwaysCombVisitor
        elif tree.kind == _kind.ALWAYS_DECO:
            Visitor = _ConvertAlwaysDecoVisitor
        elif tree.kind == _kind.ALWAYS_SEQ:
            Visitor = _ConvertAlwaysSeqVisitor
        else: # ALWAYS_COMB
            Visitor = _ConvertAlwaysCombVisitor
        v = Visitor(tree, blockBuf, funcBuf)
        v.visit(tree)
    vfile.write(funcBuf.getvalue()); funcBuf.close()
    print >> vfile, "begin"
    print >> vfile
    for s in constwires:
        if s._type is bool:
            c = int(s._val)
            pre, suf = "'", "'"
        elif s._type is intbv:
            c = int(s._val)
            w = len(s)
            assert w != 0
            if s._min < 0:
                pre, suf = "to_signed(", ", %s)" % w
            else:
                pre, suf = "to_unsigned(", ", %s)" % w
        else:
            raise ToVHDLError("Unexpected type for constant signal", s._name)
        print >> vfile, "%s <= %s%s%s;" % (s._name, pre, c, suf)
    print >> vfile
    # shadow signal assignments
    for s in siglist:
        if hasattr(s, 'toVHDL') and s._read:
            print >> vfile, s.toVHDL()
    # hack for slice signals in a list
    for m in memlist:
        if m._read:
            for s in m.mem:
                if hasattr(s, 'toVHDL'):
                    print >> vfile, s.toVHDL()
    print >> vfile
    vfile.write(blockBuf.getvalue()); blockBuf.close()


opmap = {
    ast.Add      : '+',
    ast.Sub      : '-',
    ast.Mult     : '*',
    ast.Div      : '/',
    ast.Mod      : 'mod',
    ast.Pow      : '**',
    ast.LShift   : 'shift_left',
    ast.RShift   : 'shift_right',
    ast.BitOr    : 'or',
    ast.BitAnd   : 'and',
    ast.BitXor   : 'xor',
    ast.FloorDiv : '/',
    ast.Invert   : 'not ',
    ast.Not      : 'not ',
    ast.UAdd     : '+',
    ast.USub     : '-',
    ast.Eq       : '=',
    ast.Gt       : '>',
    ast.GtE      : '>=',
    ast.Lt       : '<',
    ast.LtE      : '<=',
    ast.NotEq    : '/=',
    ast.And      : 'and',
    ast.Or       : 'or',
}
    

class _ConvertVisitor(ast.NodeVisitor, _ConversionMixin):
    
    def __init__(self, tree, buf):
        self.tree = tree
        self.buf = buf
        self.returnLabel = tree.name
        self.ind = ''
        self.SigAss = False
        self.isLhs = False
        self.labelStack = []
        self.context = None
         
    def write(self, arg):
        self.buf.write("%s" % arg)

    def writeline(self, nr=1):
        for i in range(nr):
            self.buf.write("\n%s" % self.ind)
            
    def writeDoc(self, node):
        assert hasattr(node, 'doc')
        doc = _makeDoc(node.doc, self.ind)
        self.write(doc)
        self.writeline() 
            
    def IntRepr(self, obj):     
        if obj >= 0:
            s = "%s" % int(obj)
        else:
            s = "(- %s)" % abs(int(obj))
        return s
    
    def BitRepr(self, item, var):
        return '"%s"' % bin(item, len(var))
        
    def inferCast(self, vhd, ori):
        pre, suf = "", ""
        if isinstance(vhd, vhd_int):
            if not isinstance(ori, vhd_int):
                pre, suf = "to_integer(", ")"
        elif isinstance(vhd, vhd_unsigned):
            if isinstance(ori, vhd_unsigned):
                if vhd.size != ori.size:
                    pre, suf = "resize(", ", %s)" % vhd.size
            elif isinstance(ori, vhd_signed):
                if vhd.size != ori.size:
                    # note the order of resizing and casting here (otherwise bug!)
                    pre, suf = "resize(unsigned(", "), %s)" % vhd.size
                else:
                    pre, suf = "unsigned(", ")"
            else:
                pre, suf = "to_unsigned(", ", %s)" % vhd.size
        elif isinstance(vhd, vhd_signed):
            if isinstance(ori, vhd_signed):
                if vhd.size != ori.size:
                    pre, suf = "resize(", ", %s)" % vhd.size
            elif isinstance(ori, vhd_unsigned):
                if vhd.size != ori.size:
                    # I think this should be the order of resizing and casting here
                    pre, suf = "signed(resize(", ", %s))" % vhd.size
                else:
                    pre, suf = "signed(", ")"
            else:
                pre, suf = "to_signed(", ", %s)" % vhd.size
        elif isinstance(vhd, vhd_boolean):
            if not isinstance(ori, vhd_boolean):
                pre, suf = "bool(", ")"
        elif isinstance(vhd, vhd_std_logic):
            if not isinstance(ori, vhd_std_logic):
                pre, suf = "stdl(", ")"     
        elif isinstance(vhd, vhd_string):
            if isinstance(ori, vhd_enum):
                pre, suf = "%s'image(" % ori._type._name, ")"
                
        return pre, suf
                    
    def writeIntSize(self, n):
        # write size for large integers (beyond 32 bits signed)
        # with some safety margin
        if n >= 2**30:
            size = int(math.ceil(math.log(n+1,2))) + 1  # sign bit!
            self.write("%s'sd" % size)

    def writeDeclaration(self, obj, name, kind="", dir="", endchar=";", constr=True):
        if isinstance(obj, EnumItemType):
            tipe = obj._type._name
        elif isinstance(obj, _Ram):
            tipe = "t_array_%s" % name
            elt = inferVhdlObj(obj.elObj).toStr(True)
            self.write("type %s is array(0 to %s-1) of %s;" % (tipe, obj.depth, elt))
            self.writeline()
        else:
            vhd = inferVhdlObj(obj)
            if isinstance(vhd, vhd_enum):
                tipe = obj._val._type._name
            else:
                tipe = vhd.toStr(constr)
        if kind: kind += " "
        if dir: dir += " "
        self.write("%s%s: %s%s%s" % (kind, name, dir, tipe, endchar))
         
    def writeDeclarations(self):
        if self.tree.hasPrint:
            self.writeline()
            self.write("variable L: line;")
        for name, obj in self.tree.vardict.items():
            if isinstance(obj, _loopInt):
                continue # hack for loop vars
            self.writeline()
            self.writeDeclaration(obj, name, kind="variable")
                
    def indent(self):
        self.ind += ' ' * 4

    def dedent(self):
        self.ind = self.ind[:-4]

    def visit_BinOp(self, node):
        if isinstance(node.op, (ast.LShift, ast.RShift)):
            self.shiftOp(node)
        elif isinstance(node.op, (ast.BitAnd, ast.BitOr, ast.BitXor)):
            self.BitOp(node)
        elif isinstance(node.op, ast.Mod) and (self.context == _context.PRINT):
            self.visit(node.left)
            self.write(", ")
            self.visit(node.right)
        else:
            self.BinOp(node)
                
    def inferBinaryOpCast(self, node, left, right, op):
        ns, os = node.vhd.size, node.vhdOri.size
        ds = ns - os
        if ds > 0:
            if isinstance(left.vhd, vhd_vector) and isinstance(right.vhd, vhd_vector):
                if isinstance(op, (ast.Add, ast.Sub)):
                    left.vhd.size = ns
                    # in general, resize right also
                    # for a simple name, resizing is not necessary
                    if not isinstance(right, ast.Name):
                        right.vhd.size = ns
                    node.vhdOri.size = ns
                elif isinstance(op, ast.Mod):
                    right.vhd.size = ns
                    node.vhdOri.size = ns
                elif isinstance(op, ast.FloorDiv):
                    left.vhd.size = ns
                    node.vhdOri.size = ns
                elif isinstance(op, ast.Mult):
                    left.vhd.size += ds
                    node.vhdOri.size = ns
                else:
                    raise AssertionError("unexpected op %s" % op)
            elif isinstance(left.vhd, vhd_vector) and isinstance(right.vhd, vhd_int):
                if isinstance(op, (ast.Add, ast.Sub, ast.Mod, ast.FloorDiv)):
                    left.vhd.size = ns
                    node.vhdOri.size = ns
                elif isinstance(op, ast.Mult): 
                    left.vhd.size += ds
                    node.vhdOri.size = 2 * left.vhd.size
                else:
                    raise AssertionError("unexpected op %s" % op)
            elif isinstance(left.vhd, vhd_int) and isinstance(right.vhd, vhd_vector):
                if isinstance(op, (ast.Add, ast.Sub, ast.Mod, ast.FloorDiv)):
                    right.vhd.size = ns
                    node.vhdOri.size = ns
                elif isinstance(op, ast.Mult):
                    node.vhdOri.size = 2 * right.vhd.size                  
                else:
                    raise AssertionError("unexpected op %s" % op)
        pre, suf = self.inferCast(node.vhd, node.vhdOri)
        if pre == "":
            pre, suf = "(", ")"
        return pre, suf
         
    def BinOp(self, node):
        pre, suf = self.inferBinaryOpCast(node, node.left, node.right, node.op)
        self.write(pre)
        self.visit(node.left)
        self.write(" %s " % opmap[type(node.op)])
        self.visit(node.right)
        self.write(suf)
  
    def inferShiftOpCast(self, node, left, right, op):
        ns, os = node.vhd.size, node.vhdOri.size
        ds = ns - os
        if ds > 0:
            if isinstance(node.left.vhd, vhd_vector):
                left.vhd.size = ns
                node.vhdOri.size = ns
        pre, suf = self.inferCast(node.vhd, node.vhdOri)
        return pre, suf
               
    def shiftOp(self, node):
        pre, suf = self.inferShiftOpCast(node, node.left, node.right, node.op)
        self.write(pre)
        self.write("%s(" % opmap[type(node.op)])
        self.visit(node.left)
        self.write(", ")
        self.visit(node.right)
        self.write(")")
        self.write(suf)
        
    def BitOp(self, node):
        pre, suf = self.inferCast(node.vhd, node.vhdOri)
        self.write(pre)
        self.write("(")
        self.visit(node.left)
        self.write(" %s " % opmap[type(node.op)])
        self.visit(node.right)
        self.write(")")
        self.write(suf)
                 
    def visit_BoolOp(self, node):
        if isinstance(node.vhd, vhd_std_logic):
            self.write("stdl")
        self.write("(")
        self.visit(node.values[0])
        for n in node.values[1:]:
            self.write(" %s " % opmap[type(node.op)])
            self.visit(n)
        self.write(")")
        
    def visit_UnaryOp(self, node):
        pre, suf = self.inferCast(node.vhd, node.vhdOri)
        self.write(pre)
        self.write("(")
        self.write(opmap[type(node.op)])
        self.visit(node.operand)
        self.write(")")
        self.write(suf)
        
    def visit_Attribute(self, node):
        if isinstance(node.ctx, ast.Store):
            self.setAttr(node)
        else:
            self.getAttr(node)

    def setAttr(self, node):
        assert node.attr == 'next'
        self.SigAss = True
        if isinstance(node.value, ast.Name):
            sig = self.tree.symdict[node.value.id]
            self.SigAss = sig._name
        self.visit(node.value)
        node.obj = self.getObj(node.value)

    def getAttr(self, node):
        assert isinstance(node.value, ast.Name), node.value
        n = node.value.id
        if n in self.tree.symdict:
            obj = self.tree.symdict[n]
        elif n in self.tree.vardict:
            obj = self.tree.vardict[n]
        else:
            raise AssertionError("object not found")
        if isinstance(obj, _Signal):
            if node.attr == 'next':
                sig = self.tree.symdict[node.value.id]
                self.SigAss = obj._name
                self.visit(node.value)
            elif node.attr == 'posedge':
                self.write("rising_edge(")
                self.visit(node.value)
                self.write(")")
            elif node.attr == 'negedge':
                self.write("falling_edge(")
                self.visit(node.value)
                self.write(")")
            elif node.attr == 'val':
                pre, suf = self.inferCast(node.vhd, node.vhdOri)
                self.write(pre)
                self.visit(node.value)
                self.write(suf)
        if isinstance(obj, (_Signal, intbv)):
            if node.attr in ('min', 'max'):
                self.write("%s" % node.obj)
        if isinstance(obj, EnumType):
            assert hasattr(obj, node.attr)
            e = getattr(obj, node.attr)
            self.write(e._toVHDL())

    def visit_Assert(self, node):
        # XXX
        self.write("assert ")
        self.visit(node.test)
        self.indent()
        self.writeline()
        self.write('report "*** AssertionError ***"')
        self.writeline()
        self.write("severity error;")
        self.dedent()

    def visit_Assign(self, node):
        lhs = node.targets[0]
        rhs = node.value
        # shortcut for expansion of ROM in case statement
        if isinstance(node.value, ast.Subscript) and \
                isinstance(node.value.slice, ast.Index) and \
                isinstance(node.value.value.obj, _Rom):
            rom = node.value.value.obj.rom
            self.write("case ")
            self.visit(node.value.slice)
            self.write(" is")
            self.indent()
            size = lhs.vhd.size
            for i, n in enumerate(rom):
                self.writeline()
                if i == len(rom)-1:
                    self.write("when others => ")
                else:
                    self.write("when %s => " % i)
                self.visit(lhs)
                if self.SigAss:
                    self.write(' <= ')
                    self.SigAss = False
                else:
                    self.write(' := ')
                if isinstance(lhs.vhd, vhd_std_logic):
                    self.write("'%s';" % n)
                elif isinstance(lhs.vhd, vhd_int):
                    self.write("%s;" % n)
                else:
                    self.write('"%s";' % bin(n, size))
            self.dedent()
            self.writeline()
            self.write("end case;")
            return
        elif isinstance(node.value, ast.ListComp):
            # skip list comprehension assigns for now
            return
        # default behavior
        convOpen, convClose = "", ""
        if isinstance(lhs.vhd, vhd_type):
            rhs.vhd = lhs.vhd
        self.isLhs = True
        self.visit(lhs)
        self.isLhs = False
        if self.SigAss:
            if isinstance(lhs.value, ast.Name):
                sig = self.tree.symdict[lhs.value.id]
                if not sig._numeric:
                    convOpen, convClose = "std_logic_vector(", ")"
            self.write(' <= ')
            self.SigAss = False
        else:
            self.write(' := ')
        self.write(convOpen)
        # node.expr.target = obj = self.getObj(node.nodes[0])
        self.visit(rhs)
        self.write(convClose)
        self.write(';')

    def visit_AugAssign(self, node):
        # XXX apparently no signed context required for augmented assigns
        left, op, right =  node.target, node.op, node.value
        isFunc = False
        pre, suf = "", ""
        if isinstance(op, (ast.Add, ast.Sub, ast.Mult, ast.Mod, ast.FloorDiv)):
            pre, suf = self.inferBinaryOpCast(node, left, right, op)
        elif isinstance(op, (ast.LShift, ast.RShift)):
            isFunc = True
            pre, suf = self.inferShiftOpCast(node, left, right, op)
        self.visit(left)
        self.write(" := ")
        self.write(pre)
        if isFunc:
            self.write("%s(" % opmap[type(op)])
        self.visit(left)
        if isFunc:
            self.write(", ")
        else:
            self.write(" %s " % opmap[type(op)])
        self.visit(right)
        if isFunc:
            self.write(")")
        self.write(suf)
        self.write(";")
    
    def visit_Break(self, node):
        self.write("exit;")

    def visit_Call(self, node):
        fn = node.func
        # assert isinstance(fn, astNode.Name)
        f = self.getObj(fn)
        opening, closing = '(', ')'
        sep = ", "
        if f is bool:
            opening, closing = '', ''
            arg = node.args[0]
            arg.vhd = node.vhd
        elif f is len:
            val = self.getVal(node)
            self.require(node, val is not None, "cannot calculate len")
            self.write(`val`)
            return
        elif f is now:
            pre, suf = self.inferCast(node.vhd, node.vhdOri)
            self.write(pre)
            self.write("(now / 1 ns)")
            self.write(suf)
            return
        elif f is ord:
            opening, closing = '', ''
            if isinstance(node.args[0], ast.Str):
                if len(node.args[0].s) > 1:
                    self.raiseError(node, _error.UnsupportedType, "Strings with length > 1" )
                else:
                    node.args[0].s = ord(node.args[0].s)
        elif f in (int, long):
            opening, closing = '', ''
            # convert number argument to integer
            if isinstance(node.args[0], ast.Num):
                node.args[0].n = int(node.args[0].n)
        elif f in (intbv, modbv):
            pre, post = "", ""
            arg = node.args[0]
            if isinstance(node.vhd, vhd_unsigned):
                pre, post = "to_unsigned(", ", %s)" % node.vhd.size
            elif isinstance(node.vhd, vhd_signed):
                pre, post = "to_signed(", ", %s)" % node.vhd.size
            self.write(pre)
            self.visit(arg)
            self.write(post)
            return
        elif f == intbv.signed: # note equality comparison
            # this call comes from a getattr
            arg = fn.value
            pre, suf = self.inferCast(node.vhd, node.vhdOri)
            opening, closing = '', ''
            if isinstance(arg.vhd, vhd_unsigned):
                opening, closing = "signed(", ")"
            self.write(pre)
            self.write(opening)
            self.visit(arg)
            self.write(closing)
            self.write(suf)
            return
        elif type(f) is ClassType and issubclass(f, Exception):
            self.write(f.__name__)
        elif f in (posedge, negedge):
            opening, closing = ' ', ''
            self.write(f.__name__)
        elif f is delay:
            self.visit(node.args[0])
            self.write(" ns")
            return
        elif f is concat:
            opening, closing =  "unsigned'(", ")"
            sep = " & "
        elif hasattr(node, 'tree'):
            self.write(node.tree.name)
        else:
            self.write(f.__name__)
        if node.args:
            self.write(opening)
            self.visit(node.args[0])
            for arg in node.args[1:]:
                self.write(sep)
                self.visit(arg)
            self.write(closing)
        if hasattr(node, 'tree'):
            if node.tree.kind == _kind.TASK:
                Visitor = _ConvertTaskVisitor
            else:
                Visitor = _ConvertFunctionVisitor
            v = Visitor(node.tree, self.funcBuf)
            v.visit(node.tree)

    def visit_Compare(self, node):
        n = node.vhd
        ns = node.vhd.size
        pre, suf = "(", ")"
        if isinstance(n, vhd_std_logic):
            pre = "stdl("
        elif isinstance(n, vhd_unsigned):
            pre, suf = "to_unsigned(", ", %s)" % ns
        elif isinstance(n, vhd_signed):
            pre, suf = "to_signed(", ", %s)" % ns
        self.write(pre)
        self.visit(node.left)
        op, right = node.ops[0], node.comparators[0]
        self.write(" %s " % opmap[type(op)])
        self.visit(right)
        self.write(suf)

    def visit_Num(self, node):
        n = node.n
        if isinstance(node.vhd, vhd_std_logic):
            self.write("'%s'" % n)
        elif isinstance(node.vhd, vhd_boolean):
            self.write("%s" % bool(n))
        elif isinstance(node.vhd, (vhd_unsigned, vhd_signed)):
            self.write('"%s"' % bin(n, node.vhd.size))
        else:
            if n < 0:
                self.write("(")
            self.write(n)
            if n < 0:
                self.write(")")
            
    def visit_Str(self, node):
        typemark = 'string'
        if isinstance(node.vhd, vhd_unsigned):
            typemark = 'unsigned'
        self.write("%s'(\"%s\")" % (typemark, node.s))

    def visit_Continue(self, node, *args):
       self.write("next;")

    def visit_Expr(self, node):
        expr = node.value
        # docstrings on unofficial places
        if isinstance(expr, ast.Str):
            doc = _makeDoc(expr.s, self.ind)
            self.write(doc)
            return
        # skip extra semicolons
        if isinstance(expr, ast.Num):
            return
        self.visit(expr)
        # ugly hack to detect an orphan "task" call
        if isinstance(expr, ast.Call) and hasattr(expr, 'tree'):
            self.write(';')
            
    def visit_IfExp(self, node):
        pre, suf = self.inferCast(node.vhd, node.body.vhdOri)
        self.write(pre)
        self.visit(node.body)
        self.write(suf)
        self.write(' when ')
        self.visit(node.test)
        self.write(' else ')
        pre, suf = self.inferCast(node.vhd, node.orelse.vhdOri)
        self.write(pre)
        self.visit(node.orelse)
        self.write(suf)

    def visit_For(self, node):
        self.labelStack.append(node.breakLabel)
        self.labelStack.append(node.loopLabel)
        var = node.target.id
        cf = node.iter
        f = self.getObj(cf.func)
        args = cf.args
        assert len(args) <= 3
        self.require(node, len(args) < 3, "explicit step not supported")
        if f is range:
            cmp = '<'
            op = 'to'
            oneoff = ''
            if len(args) == 1:
                start, stop, step = None, args[0], None
            elif len(args) == 2:
                start, stop, step = args[0], args[1], None
            else:
                start, stop, step = args
        else: # downrange
            cmp = '>='
            op = 'downto'
            if len(args) == 1:
                start, stop, step = args[0], None, None
            elif len(args) == 2:
                start, stop, step = args[0], args[1], None
            else:
                start, stop, step = args
        assert step is None
##        if node.breakLabel.isActive:
##             self.write("begin: %s" % node.breakLabel)
##             self.writeline()
##         if node.loopLabel.isActive:
##             self.write("%s: " % node.loopLabel)
        self.write("for %s in " % var)
        if start is None:
            self.write("0")
        else:
            self.visit(start)
            if f is downrange:
                self.write("-1")
        self.write(" %s " % op)
        if stop is None:
            self.write("0")
        else:
            self.visit(stop)
            if f is range:
                self.write("-1")
        self.write(" loop")
        self.indent()
        self.visit_stmt(node.body)
        self.dedent()
        self.writeline()
        self.write("end loop;")
##         if node.breakLabel.isActive:
##             self.writeline()
##             self.write("end")
        self.labelStack.pop()
        self.labelStack.pop()
        
    def visit_FunctionDef(self, node):
        raise AssertionError("To be implemented in subclass")

    def visit_If(self, node):
        if node.ignore:
            return
        # only map to VHDL case if it's a full case
        if node.isFullCase:
            self.mapToCase(node)
        else:
            self.mapToIf(node)

    def mapToCase(self, node):
        var = node.caseVar
        obj = self.getObj(var)
        self.write("case ")
        self.visit(var)
        self.write(" is")
        self.indent()
        for i, (test, suite) in enumerate(node.tests):
            self.writeline()
            item = test.case[1]
            if isinstance(item, EnumItemType):
                itemRepr = item._toVHDL()
            else:
                itemRepr = self.BitRepr(item, obj)
            comment = ""
            # potentially use default clause for last test
            if (i == len(node.tests)-1) and not node.else_:
                self.write("when others")
                comment = " -- %s" % itemRepr
            else:       
                self.write("when ")
                self.write(itemRepr)
            self.write(" =>%s" % comment)
            self.indent()
            self.visit_stmt(suite)
            self.dedent()
        if node.else_:
            self.writeline()
            self.write("when others =>")
            self.indent()
            self.visit_stmt(node.else_)
            self.dedent()
        self.dedent()
        self.writeline()
        self.write("end case;")

    def mapToIf(self, node):
        first = True
        for test, suite in node.tests:
            if first:
                ifstring = "if "
                first = False
            else:
                ifstring = "elsif "
                self.writeline()
            self.write(ifstring)
            self.visit(test)
            self.write(" then")
            self.indent()
            self.visit_stmt(suite)
            self.dedent()
        if node.else_:
            self.writeline()
            edges = self.getEdge(node)
            if edges is not None:
                edgeTests = [e._toVHDL() for e in edges]
                self.write("elsif ")
                self.write("or ".join(edgeTests))
                self.write(" then")
            else:
                self.write("else")
            self.indent()
            self.visit_stmt(node.else_)
            self.dedent()
        self.writeline()
        self.write("end if;")
                
    def visit_ListComp(self, node):
        pass # do nothing

    def visit_Module(self, node):
        for stmt in node.body:
            self.visit(stmt)       

    def visit_Name(self, node):
        if isinstance(node.ctx, ast.Store):
            self.setName(node)
        else:
            self.getName(node)

    def setName(self, node):
        self.write(node.id)

    def getName(self, node):
        n = node.id
        if n == 'False':
            if isinstance(node.vhd, vhd_std_logic):
                s = "'0'"
            else:
                s = "False"
        elif n == 'True':
            if isinstance(node.vhd, vhd_std_logic):
                s = "'1'"
            else:
                s = "True"
        elif n == 'None':
            s = "(others => 'Z')"
        elif n in self.tree.vardict:
            s = n
            obj = self.tree.vardict[n]
            ori = inferVhdlObj(obj)
            pre, suf = self.inferCast(node.vhd, ori)
            s = "%s%s%s" % (pre, s, suf)
                       
        elif n in self.tree.argnames:
            assert n in self.tree.symdict
            obj = self.tree.symdict[n]
            vhd = inferVhdlObj(obj)
            if isinstance(vhd, vhd_std_logic) and isinstance(node.vhd, vhd_boolean):
                s = "(%s = '1')" %  n
            else:
                s = n
        elif n in self.tree.symdict:
            obj = self.tree.symdict[n]
            s = n
            if isinstance(obj, bool):
                s = "'%s'" % int(obj)
            elif isinstance(obj, (int, long)):
                # print the symbol for integer in the global constant dict
                if n in _constDict and obj == _constDict[n]:
                    if isinstance(node.vhd, vhd_int):
                        s = n
                    elif isinstance(node.vhd, vhd_std_logic):
                        s = "stdl(%s)" % n
                    elif isinstance(node.vhd, vhd_unsigned):
                        s = "to_unsigned(%s, %s)" % (n, node.vhd.size) 
                    elif isinstance(node.vhd, vhd_signed):
                        s = "to_signed(%s, %s)" % (n, node.vhd.size) 
                else:
                    if isinstance(node.vhd, vhd_int):
                        s = self.IntRepr(obj)
                    elif isinstance(node.vhd, vhd_std_logic):
                        s = "'%s'" % int(obj)
                    else:
                        s = '"%s"' % bin(obj, node.vhd.size)
            elif isinstance(obj, _Signal):
                s = str(obj)
                ori = inferVhdlObj(obj)
                # print 'name', n
                # support for non-numeric signals
                if self.SigAss is not obj._name and not obj._numeric:
                    if obj._min < 0:
                        s = "signed(%s)" %s
                    else:
                        s = "unsigned(%s)" %s
                pre, suf = self.inferCast(node.vhd, ori)
                s = "%s%s%s" % (pre, s, suf)
            elif _isMem(obj):
                m = _getMemInfo(obj)
                assert m.name
                s = m.name
            elif isinstance(obj, EnumItemType):
                s = obj._toVHDL()
            elif type(obj) is ClassType and issubclass(obj, Exception):
                s = n
            else:
                self.raiseError(node, _error.UnsupportedType, "%s, %s" % (n, type(obj)))
        else:
            raise AssertionError("name ref: %s" % n)
        self.write(s)

    def visit_Pass(self, node):
        self.write("null;")
    
    def visit_Print(self, node):
        argnr = 0
        for s in node.format:
            if isinstance(s, str):
                self.write('write(L, string\'("%s"));' % s)
            else:
                a = node.args[argnr]
                argnr += 1
                if s.conv is int:
                    a.vhd = vhd_int()
                else:
                    if isinstance(a.vhdOri, vhd_vector):
                        a.vhd = vhd_int()
                    elif isinstance(a.vhdOri, vhd_std_logic):
                        a.vhd = vhd_boolean()
                    elif isinstance(a.vhdOri, vhd_enum):
                        a.vhd = vhd_string()
                self.write("write(L, ")
                self.context = _context.PRINT
                self.visit(a)
                self.context = None
                if s.justified == 'LEFT':
                    self.write(", justified=>LEFT")
                if s.width:
                    self.write(", field=>%s" % s.width)
                self.write(")")
                self.write(';')
            self.writeline()
        self.write("writeline(output, L);")

    def visit_Raise(self, node):
        self.write('assert False report "End of Simulation" severity Failure;')
        
    def visit_Return(self, node):
        pass

    def visit_Subscript(self, node):
        if isinstance(node.slice, ast.Slice):
            self.accessSlice(node)
        else:
            self.accessIndex(node)

    def accessSlice(self, node):
        if isinstance(node.value, ast.Call) and \
           node.value.func.obj in (intbv, modbv) and \
           _isConstant(node.value.args[0], self.tree.symdict):
            c = self.getVal(node)._val
            pre, post = "", ""
            if node.vhd.size <= 30:
                if isinstance(node.vhd, vhd_unsigned):
                    pre, post = "to_unsigned(", ", %s)" % node.vhd.size
                elif isinstance(node.vhd, vhd_signed):
                    pre, post = "to_signed(", ", %s)" % node.vhd.size
            else:
                if isinstance(node.vhd, vhd_unsigned):
                    pre, post = "unsigned'(", ")"
                    c = '"%s"' % bin(c, node.vhd.size)
                elif isinstance(node.vhd, vhd_signed):
                    pre, post = "signed'(", ")"
                    c = '"%s"' % bin(c, node.vhd.size)
            self.write(pre)
            self.write("%s" % c)
            self.write(post)
            return
        pre, suf = self.inferCast(node.vhd, node.vhdOri)
        if isinstance(node.value.vhd, vhd_signed) and isinstance(node.ctx, ast.Load):
            pre = pre + "unsigned("
            suf = ")" + suf
        self.write(pre)
        self.visit(node.value)
        lower, upper = node.slice.lower, node.slice.upper
        # special shortcut case for [:] slice
        if lower is None and upper is None:
            self.write(suf)
            return
        self.write("(")
        if lower is None:
            self.write("%s" % node.obj._nrbits)
        else:
            self.visit(lower)
        self.write("-1 downto ")
        if upper is None:
            self.write("0")
        else:
            self.visit(upper)
        self.write(")")
        self.write(suf)

    def accessIndex(self, node):
        pre, suf = self.inferCast(node.vhd, node.vhdOri)
        self.write(pre)
        self.visit(node.value)
        self.write("(")
        #assert len(node.subs) == 1
        self.visit(node.slice.value)
        self.write(")")
        self.write(suf)

    def visit_stmt(self, body):
        for stmt in body:
            self.writeline()
            self.visit(stmt)
            # ugly hack to detect an orphan "task" call
            if isinstance(stmt, ast.Call) and hasattr(stmt, 'tree'):
                self.write(';')

    def visit_Tuple(self, node):
        assert self.context != None
        sep = ", "
        tpl = node.elts
        self.visit(tpl[0])
        for elt in tpl[1:]:
            self.write(sep)
            self.visit(elt)

    def visit_While(self, node):
        self.labelStack.append(node.breakLabel)
        self.labelStack.append(node.loopLabel)
        self.write("while ")
        self.visit(node.test)
        self.write(" loop")
        self.indent()
        self.visit_stmt(node.body)
        self.dedent()
        self.writeline()
        self.write("end loop")
        self.write(";")
        self.labelStack.pop()
        self.labelStack.pop()

    def visit_Yield(self, node):
        self.write("wait ")
        yieldObj = self.getObj(node.value)
        if isinstance(yieldObj, delay):
            self.write("for ")
        elif isinstance(yieldObj, _WaiterList):
            self.write("until ")
        else:
            self.write("on ")
        self.context = _context.YIELD
        self.visit(node.value)
        self.context = _context.UNKNOWN
        self.write(";")

    def manageEdges(self, ifnode, senslist):
        """ Helper method to convert MyHDL style template into VHDL style"""
        first = senslist[0]
        if isinstance(first, _WaiterList):
            bt = _WaiterList
        elif isinstance(first, _Signal):
            bt = _Signal
        elif isinstance(first, delay):
            bt  = delay
        assert bt
        for e in senslist:
            if not isinstance(e, bt):
                self.raiseError(ifnode, "base type error in sensitivity list")
        if len(senslist) >= 2 and bt == _WaiterList:
            # ifnode = node.code.nodes[0]
            # print ifnode
            assert isinstance(ifnode, ast.If)
            asyncEdges = []
            for test, suite in ifnode.tests:
                e = self.getEdge(test)
                if e is None:
                    self.raiseError(ifnode, "No proper edge value test")
                asyncEdges.append(e)
            if not ifnode.else_:
                self.raiseError(ifnode, "No separate else clause found")
            edges = []
            for s in senslist:
                for e in asyncEdges:
                    if s is e:
                        break
                else:
                    edges.append(s)
            ifnode.edge = edges
            senslist = [s.sig for s in senslist]
        return senslist

            
class _ConvertAlwaysVisitor(_ConvertVisitor):
    
    def __init__(self, tree, blockBuf, funcBuf):
        _ConvertVisitor.__init__(self, tree, blockBuf)
        self.funcBuf = funcBuf

    def visit_FunctionDef(self, node):
        self.writeDoc(node)
        w = node.body[-1]
        y = w.body[0]
        if isinstance(y, ast.Expr):
            y = y.value
        assert isinstance(y, ast.Yield)
        senslist = y.senslist
        senslist = self.manageEdges(w.body[1], senslist)
        singleEdge = (len(senslist) == 1) and isinstance(senslist[0], _WaiterList)
        self.write("%s: process (" % self.tree.name)
        if singleEdge:
            self.write(senslist[0].sig)
        else:
            for e in senslist[:-1]:
                self.write(e)
                self.write(', ')
            self.write(senslist[-1])
        self.write(") is")
        self.indent()
        self.writeDeclarations()
        self.dedent()
        self.writeline()
        self.write("begin")
        self.indent()
        if singleEdge:
            self.writeline()
            self.write("if %s then" % senslist[0]._toVHDL())
            self.indent()
        # assert isinstance(w.body, ast.stmt)
        for stmt in w.body[1:]:
            self.writeline()
            self.visit(stmt)
        self.dedent()
        if singleEdge:
            self.writeline()
            self.write("end if;")
            self.dedent()
        self.writeline()
        self.write("end process %s;" % self.tree.name)
        self.writeline(2)

            
class _ConvertInitialVisitor(_ConvertVisitor):
    
    def __init__(self, tree, blockBuf, funcBuf):
        _ConvertVisitor.__init__(self, tree, blockBuf)
        self.funcBuf = funcBuf

    def visit_FunctionDef(self, node):
        self.writeDoc(node)
        self.write("%s: process is" % self.tree.name)
        self.indent()
        self.writeDeclarations()
        self.dedent()
        self.writeline()
        self.write("begin")
        self.indent()
        self.visit_stmt(node.body)
        self.writeline()
        self.write("wait;")
        self.dedent()
        self.writeline()
        self.write("end process %s;" % self.tree.name)
        self.writeline(2)


class _ConvertAlwaysCombVisitor(_ConvertVisitor):
    
    def __init__(self, tree, blockBuf, funcBuf):
        _ConvertVisitor.__init__(self, tree, blockBuf)
        self.funcBuf = funcBuf

    def visit_FunctionDef(self, node):
        self.writeDoc(node)
        senslist = self.tree.senslist
        self.write("%s: process (" % self.tree.name)
        for e in senslist[:-1]:
            self.write(e)
            self.write(', ')
        self.write(senslist[-1])
        self.write(") is")
        self.indent()
        self.writeDeclarations()
        self.dedent()
        self.writeline()
        self.write("begin")
        self.indent()
        self.visit_stmt(node.body)
        self.dedent()
        self.writeline()
        self.write("end process %s;" % self.tree.name)
        self.writeline(2)

        
class _ConvertSimpleAlwaysCombVisitor(_ConvertVisitor):
    
    def __init__(self, tree, blockBuf, funcBuf):
        _ConvertVisitor.__init__(self, tree, blockBuf)
        self.funcBuf = funcBuf

    def visit_Attribute(self, node):
        if isinstance(node.ctx, ast.Store):
            self.SigAss = True
            if isinstance(node.value, ast.Name):
                sig = self.tree.symdict[node.value.id]
                self.SigAss = sig._name
            self.visit(node.value)
        else:
            self.getAttr(node)

    def visit_FunctionDef(self, node, *args):
        self.writeDoc(node)
        self.visit_stmt(node.body)
        self.writeline(2)


class _ConvertAlwaysDecoVisitor(_ConvertVisitor):
    
    def __init__(self, tree, blockBuf, funcBuf):
        _ConvertVisitor.__init__(self, tree, blockBuf)
        self.funcBuf = funcBuf

    def visit_FunctionDef(self, node, *args):
        self.writeDoc(node)
        assert self.tree.senslist
        senslist = self.tree.senslist
        senslist = self.manageEdges(node.body[-1], senslist)
        singleEdge = (len(senslist) == 1) and isinstance(senslist[0], _WaiterList)
        self.write("%s: process (" % self.tree.name)
        if singleEdge:
            self.write(senslist[0].sig)
        else:
            for e in senslist[:-1]:
                self.write(e)
                self.write(', ')
            self.write(senslist[-1])
        self.write(") is")
        self.indent()
        self.writeDeclarations()
        self.dedent()
        self.writeline()
        self.write("begin")
        self.indent()
        if singleEdge:
            self.writeline()
            self.write("if %s then" % senslist[0]._toVHDL())
            self.indent()
        self.visit_stmt(node.body)
        self.dedent()
        if singleEdge:
            self.writeline()
            self.write("end if;")
            self.dedent()
        self.writeline()
        self.write("end process %s;" % self.tree.name)
        self.writeline(2)
        
        
def _convertInitVal(reg, init):
    if isinstance(reg, _Signal):
        tipe = reg._type
    else:
        assert isinstance(reg, intbv)
        tipe = intbv
    if tipe is bool:
        v = "'1'" if init else "'0'"
    elif tipe is intbv:
        if init == 0:
            v = "(others => '0')"
        else:
            v = '"%s"' % bin(init, len(reg))
    else:
        assert isinstance(init, EnumItemType)
        v = init._toVHDL()
    return v
            
            
class _ConvertAlwaysSeqVisitor(_ConvertVisitor):
    
    def __init__(self, tree, blockBuf, funcBuf):
        _ConvertVisitor.__init__(self, tree, blockBuf)
        self.funcBuf = funcBuf

    def visit_FunctionDef(self, node, *args):
        self.writeDoc(node)
        assert self.tree.senslist
        senslist = self.tree.senslist
        edge = senslist[0]
        reset = self.tree.reset
        async = reset is not None and reset.async
        sigregs = self.tree.sigregs
        varregs = self.tree.varregs
        self.write("%s: process (" % self.tree.name)
        self.write(edge.sig)
        if async:
            self.write(', ')
            self.write(reset)
        self.write(") is")
        self.indent()
        self.writeDeclarations()
        self.dedent()
        self.writeline()
        self.write("begin")
        self.indent()
        if not async:
            self.writeline()
            self.write("if %s then" % edge._toVHDL())
            self.indent()
        if reset is not None:
            self.writeline()
            self.write("if (%s = '%s') then" % (reset, int(reset.active)))
            self.indent()
            for s in sigregs:
                self.writeline()
                self.write("%s <= %s;" % (s, _convertInitVal(s, s._init)))
            for v in varregs:
                n, reg, init = v
                self.writeline()
                self.write("%s := %s;" % (n, _convertInitVal(reg, init)))
            self.dedent()
            self.writeline()
            if async:
                self.write("elsif %s then" % edge._toVHDL())
            else:
                self.write("else")
            self.indent()
        self.visit_stmt(node.body)
        self.dedent()
        if reset is not None:
            self.writeline()
            self.write("end if;")
            self.dedent()
        if not async:
            self.writeline()
            self.write("end if;")
            self.dedent()
        self.writeline()
        self.write("end process %s;" % self.tree.name)
        self.writeline(2)

      
class _ConvertFunctionVisitor(_ConvertVisitor):
    
    def __init__(self, tree, funcBuf):
        _ConvertVisitor.__init__(self, tree, funcBuf)
        self.returnObj = tree.returnObj
        self.returnLabel = _Label("RETURN")

    def writeOutputDeclaration(self):
        self.write(self.tree.vhd.toStr(constr=False))

    def writeInputDeclarations(self):
        endchar = ""
        for name in self.tree.argnames:
            self.write(endchar)
            endchar = ";"
            obj = self.tree.symdict[name]
            self.writeline()
            self.writeDeclaration(obj, name, dir="in", constr=False, endchar="")
            
    def visit_FunctionDef(self, node):
        self.write("function %s(" % self.tree.name)
        self.indent()
        self.writeInputDeclarations()
        self.writeline()
        self.write(") return ")
        self.writeOutputDeclaration()
        self.write(" is")
        self.writeDeclarations()
        self.dedent()
        self.writeline()
        self.write("begin")
        self.indent()
        self.visit_stmt(node.body)
        self.dedent()
        self.writeline()
        self.write("end function %s;" % self.tree.name)
        self.writeline(2)

    def visit_Return(self, node):
        self.write("return ")
        self.visit(node.value)
        self.write(";")

    
class _ConvertTaskVisitor(_ConvertVisitor):
    
    def __init__(self, tree, funcBuf):
        _ConvertVisitor.__init__(self, tree, funcBuf)
        self.returnLabel = _Label("RETURN")

    def writeInterfaceDeclarations(self):
        endchar = ""
        for name in self.tree.argnames:
            self.write(endchar)
            endchar = ";"
            obj = self.tree.symdict[name]
            output = name in self.tree.outputs
            input = name in self.tree.inputs
            inout = input and output
            dir = (inout and "inout") or (output and "out") or "in"
            self.writeline()
            self.writeDeclaration(obj, name, dir=dir, constr=False, endchar="")
            
    def visit_FunctionDef(self, node):
        self.write("procedure %s" % self.tree.name)
        if self.tree.argnames:
            self.write("(")
            self.indent()
            self.writeInterfaceDeclarations()
            self.write(")")
        self.write(" is")
        self.writeDeclarations()
        self.dedent()
        self.writeline()
        self.write("begin")
        self.indent()
        self.visit_stmt(node.body)
        self.dedent()
        self.writeline()
        self.write("end procedure %s;" % self.tree.name)
        self.writeline(2)




# type inference


class vhd_type(object):
    def __init__(self, size=0):
        self.size = size
    def __repr__(self):
        return "%s(%s)" % (type(self).__name__, self.size)

class vhd_string(vhd_type):
    pass

class vhd_enum(vhd_type):
    def __init__(self, tipe):
        self._type = tipe
        
class vhd_std_logic(vhd_type):
    def __init__(self, size=0):
        vhd_type.__init__(self)
        self.size = 1
    def toStr(self, constr=True):
        return 'std_logic'
        
class vhd_boolean(vhd_type):
    def __init__(self, size=0):
        vhd_type.__init__(self)
        self.size = 1
    def toStr(self, constr=True):
        return 'boolean'

class vhd_vector(vhd_type):
    pass
    
class vhd_unsigned(vhd_vector):
    def toStr(self, constr=True):
        if constr:
            return "unsigned(%s downto 0)" % (self.size-1)
        else:
            return "unsigned"
    
class vhd_signed(vhd_vector):
    def toStr(self, constr=True):
        if constr:
            return "signed(%s downto 0)" % (self.size-1)
        else:
            return "signed"
    
class vhd_int(vhd_type):
    def toStr(self, constr=True):
        return "integer"

class vhd_nat(vhd_int):
    def toStr(self, constr=True):
        return "natural"
    

class _loopInt(int):
    pass

def maxType(o1, o2):
    s1 = s2 = 0
    if isinstance(o1, vhd_type):
        s1 = o1.size
    if isinstance(o2, vhd_type):
        s2 = o2.size
    s = max(s1, s2)
    if isinstance(o1, vhd_signed) or isinstance(o2, vhd_signed):
        return vhd_signed(s)
    elif isinstance(o1, vhd_unsigned) or isinstance(o2, vhd_unsigned):
        return vhd_unsigned(s)
    elif isinstance(o1, vhd_std_logic) or isinstance(o2, vhd_std_logic):
        return vhd_std_logic()
    elif isinstance(o1, vhd_int) or isinstance(o2, vhd_int):
        return vhd_int()
    else:
        return None
    
def inferVhdlObj(obj):
    vhd = None
    if (isinstance(obj, _Signal) and obj._type is intbv) or \
       isinstance(obj, intbv):
        if obj.min < 0:
            vhd = vhd_signed(len(obj))
        else:
            vhd = vhd_unsigned(len(obj))
    elif (isinstance(obj, _Signal) and obj._type is bool) or \
         isinstance(obj, bool):
        vhd = vhd_std_logic()
    elif (isinstance(obj, _Signal) and isinstance(obj._val, EnumItemType)) or\
         isinstance(obj, EnumItemType):
        if isinstance(obj, _Signal):
            tipe = obj._val._type
        else:
            tipe = obj._type
        vhd = vhd_enum(tipe)   
    elif isinstance(obj, (int, long)):
        if obj >= 0:
            vhd = vhd_nat()
        else:
            vhd = vhd_int()
        # vhd = vhd_int()
    return vhd

def maybeNegative(vhd):
    if isinstance(vhd, vhd_signed):
        return True
    if isinstance(vhd, vhd_int) and not isinstance(vhd, vhd_nat):
        return True
    return False
       
class _AnnotateTypesVisitor(ast.NodeVisitor, _ConversionMixin):

    def __init__(self, tree):
        self.tree = tree

    def visit_FunctionDef(self, node):
        # don't visit arguments and decorators
        for stmt in node.body:
            self.visit(stmt)

    def visit_Attribute(self, node):
        self.generic_visit(node)
        node.vhd = copy(node.value.vhd)
        node.vhdOri = copy(node.vhd)

    def visit_Assert(self, node):
        self.visit(node.test)
        node.test.vhd = vhd_boolean()

    def visit_AugAssign(self, node):
        self.visit(node.target)
        self.visit(node.value)
        if isinstance(node.op, (ast.BitOr, ast.BitAnd, ast.BitXor)):
            node.value.vhd = copy(node.target.vhd)
            node.vhdOri = copy(node.target.vhd)
        elif isinstance(node.op, (ast.RShift, ast.LShift)):
            node.value.vhd = vhd_int()           
            node.vhdOri = copy(node.target.vhd)
        else:
            node.left, node.right = node.target, node.value
            self.inferBinOpType(node)
        node.vhd = copy(node.target.vhd)

    def visit_Call(self, node):
        fn = node.func
        # assert isinstance(fn, astNode.Name)
        f = self.getObj(fn)
        node.vhd = inferVhdlObj(node.obj)
        self.generic_visit(node)
        if f is concat:
            s = 0
            for a in node.args:
                if isinstance(a, ast.Str):
                    a.vhd = vhd_unsigned(a.vhd.size)
                s += a.vhd.size
            node.vhd = vhd_unsigned(s)
        elif f is bool:
            node.vhd = vhd_boolean()
        elif f in (int, long, ord):
            node.vhd = vhd_int()
            node.args[0].vhd = vhd_int()
        elif f in (intbv, modbv):
            node.vhd = vhd_int()
        elif f is len:
            node.vhd = vhd_int()
        elif f is now:
            node.vhd = vhd_nat()
        elif f == intbv.signed: # note equality comparison
            # this comes from a getattr
            node.vhd = vhd_signed(fn.value.vhd.size)
        elif hasattr(node, 'tree'):
            v = _AnnotateTypesVisitor(node.tree)
            v.visit(node.tree)
            node.vhd = node.tree.vhd = inferVhdlObj(node.tree.returnObj)
        node.vhdOri = copy(node.vhd)

    def visit_Compare(self, node):
        node.vhd = vhd_boolean()
        self.generic_visit(node)
        left, op, right = node.left, node.ops[0], node.comparators[0]
        if isinstance(left.vhd, vhd_std_logic) or isinstance(right.vhd, vhd_std_logic):
            left.vhd = right.vhd = vhd_std_logic()
        elif isinstance(left.vhd, vhd_unsigned) and maybeNegative(right.vhd):
            left.vhd = vhd_signed(left.vhd.size + 1)
        elif maybeNegative(left.vhd) and isinstance(right.vhd, vhd_unsigned):
            right.vhd = vhd_signed(right.vhd.size + 1)
        node.vhdOri = copy(node.vhd)

    def visit_Str(self, node):
        node.vhd = vhd_string()
        node.vhdOri = copy(node.vhd)

    def visit_Num(self, node):
        if node.n < 0:
            node.vhd = vhd_int()
        else:
            node.vhd = vhd_nat()
        node.vhdOri = copy(node.vhd)

    def visit_For(self, node):
        var = node.target.id
        # make it possible to detect loop variable
        self.tree.vardict[var] = _loopInt(-1)
        self.generic_visit(node)
  
    def visit_Name(self, node):
        if node.id in self.tree.vardict:
            node.obj = self.tree.vardict[node.id]
        node.vhd = inferVhdlObj(node.obj)
        node.vhdOri = copy(node.vhd)

    def visit_BinOp(self, node):
        self.generic_visit(node)
        if isinstance(node.op, (ast.LShift, ast.RShift)):
            self.inferShiftType(node)
        elif isinstance(node.op, (ast.BitAnd, ast.BitOr, ast.BitXor)):
            self.inferBitOpType(node)
        elif isinstance(node.op, ast.Mod) and isinstance(node.left, ast.Str): # format string
            pass
        else:
            self.inferBinOpType(node)

    def inferShiftType(self, node):
        node.vhd = copy(node.left.vhd)
        node.right.vhd = vhd_nat()
        node.vhdOri = copy(node.vhd)

    def inferBitOpType(self, node):
        obj = maxType(node.left.vhd, node.right.vhd)
        node.vhd = node.left.vhd = node.right.vhd = obj
        node.vhdOri = copy(node.vhd)

    def inferBinOpType(self, node):
        left, op, right = node.left, node.op, node.right
        if isinstance(left.vhd, (vhd_boolean, vhd_std_logic)):
            left.vhd = vhd_unsigned(1)
        if isinstance(right.vhd, (vhd_boolean, vhd_std_logic)):
            right.vhd = vhd_unsigned(1)
        if maybeNegative(left.vhd) and isinstance(right.vhd, vhd_unsigned):
            right.vhd = vhd_signed(right.vhd.size + 1)
        if isinstance(left.vhd, vhd_unsigned) and maybeNegative(right.vhd):
            left.vhd = vhd_signed(left.vhd.size + 1)
        l, r = left.vhd, right.vhd
        ls, rs = l.size, r.size       
        if isinstance(r, vhd_vector) and isinstance(l, vhd_vector):
            if isinstance(op, (ast.Add, ast.Sub)):
                s = max(ls, rs)
            elif isinstance(op, ast.Mod):
                s = rs
            elif isinstance(op, ast.FloorDiv):
                s = ls
            elif isinstance(op, ast.Mult):
                s = ls + rs
            else:
                raise AssertionError("unexpected op %s" % op)
        elif isinstance(l, vhd_vector) and isinstance(r, vhd_int):
            if isinstance(op, (ast.Add, ast.Sub, ast.Mod, ast.FloorDiv)):
                s = ls
            elif isinstance(op, ast.Mult):
                s = 2 * ls
            else:
                raise AssertionError("unexpected op %s" % op)
        elif isinstance(l, vhd_int) and isinstance(r, vhd_vector):
            if isinstance(op, (ast.Add, ast.Sub, ast.Mod, ast.FloorDiv)):
                s = rs
            elif isinstance(op, ast.Mult):
                s = 2 * rs
            else:
                raise AssertionError("unexpected op %s" % op)
        if isinstance(l, vhd_int) and isinstance(r, vhd_int):
            node.vhd = vhd_int()
        elif isinstance(l, (vhd_signed, vhd_int)) and isinstance(r, (vhd_signed, vhd_int)):
            node.vhd = vhd_signed(s)
        elif isinstance(l, (vhd_unsigned, vhd_int)) and isinstance(r, (vhd_unsigned, vhd_int)):
            node.vhd = vhd_unsigned(s)
        else:
            node.vhd = vhd_int()
        node.vhdOri = copy(node.vhd)

    def visit_BoolOp(self, node):
        self.generic_visit(node)
        for n in node.values:
            n.vhd = vhd_boolean()
        node.vhd = vhd_boolean()
        node.vhdOri = copy(node.vhd)

    def visit_If(self, node):
        if node.ignore:
            return
        self.generic_visit(node)
        for test, suite in node.tests:
            test.vhd = vhd_boolean()
            
    def visit_IfExp(self, node):
        self.generic_visit(node)
        node.test.vhd = vhd_boolean()

    def visit_ListComp(self, node):
        pass # do nothing

    def visit_Subscript(self, node):
        if isinstance(node.slice, ast.Slice):
            self.accessSlice(node)
        else:
            self.accessIndex(node)

    def accessSlice(self, node):
        self.generic_visit(node)
        lower = node.value.vhd.size
        t = type(node.value.vhd)
        # node.expr.vhd = vhd_unsigned(node.expr.vhd.size)
        if node.slice.lower:
            node.slice.lower.vhd = vhd_int()
            lower = self.getVal(node.slice.lower)
        upper = 0
        if node.slice.upper:
            node.slice.upper.vhd = vhd_int()
            upper = self.getVal(node.slice.upper)
        if isinstance(node.ctx, ast.Store):
            node.vhd = t(lower-upper)
        else:
            node.vhd = vhd_unsigned(lower-upper)
        node.vhdOri = copy(node.vhd)

    def accessIndex(self, node):
        self.generic_visit(node)
        node.vhd = vhd_std_logic() # XXX default
        node.slice.value.vhd = vhd_int()
        obj = node.value.obj
        if isinstance(obj, list):
            assert len(obj)
            node.vhd = inferVhdlObj(obj[0])
        elif isinstance(obj, _Ram):
            node.vhd = inferVhdlObj(obj.elObj)
        elif isinstance(obj, _Rom):
            node.vhd = vhd_int()
        elif isinstance(obj, intbv):
            node.vhd = vhd_std_logic()
        node.vhdOri = copy(node.vhd)

    def visit_UnaryOp(self, node):
        self.visit(node.operand)
        node.vhd = copy(node.operand.vhd)
        if isinstance(node.op, ast.Not):
            # postpone this optimization until initial values are written
#            if isinstance(node.operand.vhd, vhd_std_logic):
#                node.vhd = vhd_std_logic()
#            else:
#                node.vhd = node.operand.vhd = vhd_boolean()
            node.vhd = node.operand.vhd = vhd_boolean()
        elif isinstance(node.op, ast.USub):
            if isinstance(node.vhd, vhd_unsigned):
                node.vhd = vhd_signed(node.vhd.size+1)
            elif isinstance(node.vhd, vhd_nat):
                node.vhd = vhd_int()
        node.vhdOri = copy(node.vhd)
       
    def visit_While(self, node):
        self.generic_visit(node)
        node.test.vhd = vhd_boolean()


def _annotateTypes(genlist):
    for tree in genlist:
        if isinstance(tree, _UserVhdlCode):
            continue
        v = _AnnotateTypesVisitor(tree)
        v.visit(tree)



    

    
 <|MERGE_RESOLUTION|>--- conflicted
+++ resolved
@@ -220,20 +220,15 @@
         self.component_declarations = None
         self.header = ''
         self.no_myhdl_header = False
-<<<<<<< HEAD
         self.no_myhdl_package = False
         self.architecture = "MyHDL"
         self.numeric_ports = True
-
-        return h.top
-=======
         
         
     def _convert_filter(self, h, intf, siglist, memlist, genlist):
         # intended to be a entry point for other uses: 
         #  code checking, optimizations, etc
         pass
->>>>>>> 3bafd2fc
     
 
 toVHDL = _ToVHDLConvertor()
