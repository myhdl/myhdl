--- conflicted
+++ resolved
@@ -420,15 +420,9 @@
     elif s._nrbits is not None:
         ls = getattr(s, 'lenStr', False)
         if ls:
-<<<<<<< HEAD
-	    msb = ls + '-1'
-	else:
+            msb = ls + '-1'
+        else:
             msb = s._nrbits-1
-=======
-            msb = ls + '-1'
-        else:
-            msb = s._nrbits-1 
->>>>>>> 2c742c42
         return "(%s downto 0)" %  msb
     else:
         raise AssertionError
