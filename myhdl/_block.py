#  This file is part of the myhdl library, a Python package for using
#  Python as a Hardware Description Language.
#
#  Copyright (C) 2003-2016 Jan Decaluwe
#
#  The myhdl library is free software; you can redistribute it and/or
#  modify it under the terms of the GNU Lesser General Public License as
#  published by the Free Software Foundation; either version 2.1 of the
#  License, or (at your option) any later version.
#
#  This library is distributed in the hope that it will be useful, but
#  WITHOUT ANY WARRANTY; without even the implied warranty of
#  MERCHANTABILITY or FITNESS FOR A PARTICULAR PURPOSE.  See the GNU
#  Lesser General Public License for more details.

#  You should have received a copy of the GNU Lesser General Public
#  License along with this library; if not, write to the Free Software
#  Foundation, Inc., 59 Temple Place, Suite 330, Boston, MA 02111-1307 USA

""" Block with the @block decorator function. """
import inspect

#from functools import wraps
import functools

import myhdl
<<<<<<< HEAD
from myhdl._compat import PY2
from myhdl import BlockError, BlockInstanceError, Cosimulation, Verilation
=======
from myhdl import BlockError, BlockInstanceError, Cosimulation
>>>>>>> f93e016f
from myhdl._instance import _Instantiator
from myhdl._util import _flatten
from myhdl._extractHierarchy import (_makeMemInfo,
                                     _UserVerilogCode, _UserVhdlCode,
                                     _UserVerilogInstance, _UserVhdlInstance)
from myhdl._Signal import _Signal, _isListOfSigs

from weakref import WeakValueDictionary

class _error:
    pass
_error.ArgType = "%s: A block should return block or instantiator objects"
_error.InstanceError = "%s: subblock %s should be encapsulated in a block decorator"


class _CallInfo(object):

    def __init__(self, name, modctxt, symdict):
        self.name = name
        self.modctxt = modctxt
        self.symdict = symdict


def _getCallInfo():
    """Get info on the caller of a BlockInstance.

    A BlockInstance should be used in a block context.
    This function gets the required info from the caller
    It uses the frame stack:
    0: this function
    1: block instance constructor
    2: the decorator function call
    3: the function that defines instances
    4: the caller of the block function, e.g. a BlockInstance.

    """

    stack = inspect.stack()
    # caller may be undefined if instantiation from a Python module
    callerrec = None
    funcrec = stack[3]
    name = funcrec[3]
    if len(stack) > 4:
        callerrec = stack[4]
    # special case for list comprehension's extra scope in PY3
    if name == '<listcomp>':
        funcrec = stack[4]
        if len(stack) > 5:
            callerrec = stack[5]

    name = funcrec[3]
    frame = funcrec[0]
    symdict = dict(frame.f_globals)
    symdict.update(frame.f_locals)
    modctxt = False
    if callerrec is not None:
        f_locals = callerrec[0].f_locals
        if 'self' in f_locals:
            modctxt = isinstance(f_locals['self'], _Block)
    return _CallInfo(name, modctxt, symdict)


### I don't think this is the right place for uniqueifying the name.
### This seems to me to be a conversion concern, not a block concern, and
### there should not be the corresponding global state to be maintained here.
### The name should be whatever it is, which is then uniqueified at
### conversion time. Perhaps this happens already (FIXME - check and fix)
### ~ H Gomersall 24/11/2017
_inst_name_set = set()
_name_set = set()

def _uniqueify_name(proposed_name):
    '''Creates a unique block name from the proposed name by appending
    a suitable number to the end. Every name this function returns is
    assumed to be used, so will not be returned again.
    '''
    n = 0

    while proposed_name in _name_set:
        proposed_name = proposed_name + '_' + str(n)
        n += 1

    _name_set.add(proposed_name)

    return proposed_name


class _bound_function_wrapper(object):

    def __init__(self, bound_func, srcfile, srcline):
        self.srcfile = srcfile
        self.srcline = srcline
        self.bound_func = bound_func
        functools.update_wrapper(self, bound_func)
        self.calls = 0
        # register the block
        myhdl._simulator._blocks.append(self)

        self.name_prefix = None
        self.name = None

    def __call__(self, *args, **kwargs):

        name = (
            self.name_prefix + '_' + self.bound_func.__name__ +
            str(self.calls))

        self.calls += 1

        # See concerns above about uniqueifying
        name = _uniqueify_name(name)

        return _Block(self.bound_func, self, name, self.srcfile,
                      self.srcline, *args, **kwargs)

class block(object):

    def __init__(self, func):
        self.srcfile = inspect.getsourcefile(func)
        self.srcline = inspect.getsourcelines(func)[0]
        self.func = func
        functools.update_wrapper(self, func)
        self.calls = 0
        self.name = None

        # register the block
        myhdl._simulator._blocks.append(self)

        self.bound_functions = WeakValueDictionary()

    def __get__(self, instance, owner):
        bound_key = (id(instance), id(owner))

        if bound_key not in self.bound_functions:
            bound_func = self.func.__get__(instance, owner)
            function_wrapper = _bound_function_wrapper(
                bound_func, self.srcfile, self.srcline)
            self.bound_functions[bound_key] = function_wrapper

            proposed_inst_name = owner.__name__ + '0'

            n = 1
            while proposed_inst_name in _inst_name_set:
                proposed_inst_name = owner.__name__ + str(n)
                n += 1

            function_wrapper.name_prefix = proposed_inst_name
            _inst_name_set.add(proposed_inst_name)

        else:
            function_wrapper = self.bound_functions[bound_key]
            bound_func = self.bound_functions[bound_key]

        return function_wrapper

    def __call__(self, *args, **kwargs):

        name = self.func.__name__ + str(self.calls)
        self.calls += 1

        # See concerns above about uniqueifying
        name = _uniqueify_name(name)

        return _Block(self.func, self, name, self.srcfile,
                      self.srcline, *args, **kwargs)


class _Block(object):

    def __init__(self, func, deco, name, srcfile, srcline, *args, **kwargs):
        calls = deco.calls

        self.func = func
        self.args = args
        self.kwargs = kwargs
        self.__doc__ = func.__doc__
        callinfo = _getCallInfo()
        self.callinfo = callinfo
        self.modctxt = callinfo.modctxt
        self.callername = callinfo.name
        self.symdict = None
        self.sigdict = {}
        self.memdict = {}
        self.name = self.__name__ = name

        # flatten, but keep BlockInstance objects
        self.subs = _flatten(func(*args, **kwargs))
        self._verifySubs()
        self._updateNamespaces()
        self.verilog_code = self.vhdl_code = None
        self.sim = None
        if hasattr(deco, 'verilog_code'):
            self.verilog_code = _UserVerilogCode(deco.verilog_code, self.symdict, func.__name__,
                                                 func, srcfile, srcline)
        if hasattr(deco, 'vhdl_code'):
            self.vhdl_code = _UserVhdlCode(deco.vhdl_code, self.symdict, func.__name__,
                                           func, srcfile, srcline)
        if hasattr(deco, 'verilog_instance'):
            self.verilog_code = _UserVerilogInstance(deco.vhdl_instance, self.symdict, func.__name__,
                                                     func, srcfile, srcline)
        if hasattr(deco, 'vhdl_instance'):
            self.vhdl_code = _UserVhdlInstance(deco.vhdl_instance, self.symdict, func.__name__,
                                               func, srcfile, srcline)
        self._config_sim = {'trace': False}

    def _verifySubs(self):
        for inst in self.subs:
            if not isinstance(inst, (_Block, _Instantiator, Cosimulation, Verilation)):
                raise BlockError(_error.ArgType % (self.name,))
            if isinstance(inst, (_Block, _Instantiator)):
                if not inst.modctxt:
                    raise BlockError(_error.InstanceError % (self.name, inst.callername))

    def _updateNamespaces(self):
        # dicts to keep track of objects used in Instantiator objects
        usedsigdict = {}
        usedlosdict = {}
        for inst in self.subs:
            # the symdict of a block instance is defined by
            # the call context of its instantiations
            if isinstance(inst, Cosimulation):
                continue  # ignore
            if isinstance(inst, Verilation):
                continue  # ignore
            if self.symdict is None:
                self.symdict = inst.callinfo.symdict
            if isinstance(inst, _Instantiator):
                usedsigdict.update(inst.sigdict)
                usedlosdict.update(inst.losdict)
        if self.symdict is None:
            self.symdict = {}
        # Special case: due to attribute reference transformation, the
        # sigdict and losdict from Instantiator objects may contain new
        # references. Therefore, update the symdict with them.
        # To be revisited.
        self.symdict.update(usedsigdict)
        self.symdict.update(usedlosdict)
        # Infer sigdict and memdict, with compatibility patches from _extractHierarchy
        for n, v in self.symdict.items():
            if isinstance(v, _Signal):
                self.sigdict[n] = v
                if n in usedsigdict:
                    v._markUsed()
            if _isListOfSigs(v):
                m = _makeMemInfo(v)
                self.memdict[n] = m
                if n in usedlosdict:
                    m._used = True

    def _inferInterface(self):
        from myhdl.conversion._analyze import _analyzeTopFunc
        intf = _analyzeTopFunc(self.func, *self.args, **self.kwargs)
        self.argnames = intf.argnames
        self.argdict = intf.argdict

    # Public methods
    # The puropse now is to define the API, optimizations later

    def  _clear(self):
        """ Clear a number of 'global' attributes.
        This is a workaround function for cleaning up before converts.
        """
        # workaround: elaborate again for the side effect on signal attibutes
        self.func(*self.args, **self.kwargs)
        # reset number of calls in all blocks
        for b in myhdl._simulator._blocks:
            b.calls = 0

    def verify_convert(self):
        self._clear()
        return myhdl.conversion.verify(self)

    def analyze_convert(self):
        self._clear()
        return myhdl.conversion.analyze(self)

    def convert(self, hdl='Verilog', **kwargs):
        """Converts this BlockInstance to another HDL

        Args:
            hdl (Optional[str]): Target HDL. Defaults to Verilog
            path (Optional[str]): Destination folder. Defaults to current
                working dir.
            name (Optional[str]): Module and output file name. Defaults to
                `self.mod.__name__`
            trace(Optional[bool]): Verilog only. Whether the testbench should
                dump all signal waveforms. Defaults to False.
            testbench (Optional[bool]): Verilog only. Specifies whether a
                testbench should be created. Defaults to True.
            timescale(Optional[str]): Verilog only. Defaults to '1ns/10ps'
        """

        self._clear()

        if hdl.lower() == 'vhdl':
            converter = myhdl.conversion._toVHDL.toVHDL
        elif hdl.lower() == 'verilog':
            converter = myhdl.conversion._toVerilog.toVerilog
        else:
            raise BlockInstanceError('unknown hdl %s' % hdl)

        conv_attrs = {}
        if 'name' in kwargs:
            conv_attrs['name'] = kwargs.pop('name')
        conv_attrs['directory'] = kwargs.pop('path', '')
        if hdl.lower() == 'verilog':
            conv_attrs['no_testbench'] = not kwargs.pop('testbench', True)
            conv_attrs['timescale'] = kwargs.pop('timescale', '1ns/10ps')
            conv_attrs['trace'] = kwargs.pop('trace', False)
        conv_attrs.update(kwargs)
        for k, v in conv_attrs.items():
            setattr(converter, k, v)
        return converter(self)

    def config_sim(self, trace=False, **kwargs) :
        self._config_sim['trace'] = trace
        if trace:
            for k, v in kwargs.items() :
                setattr(myhdl.traceSignals, k, v)
            myhdl.traceSignals(self)

    def run_sim(self, duration=None, quiet=0):
        if self.sim is None:
            sim = self
            #if self._config_sim['trace']:
            #    sim = myhdl.traceSignals(self)
            self.sim = myhdl._Simulation.Simulation(sim)
        self.sim.run(duration, quiet)

    def quit_sim(self):
        if self.sim is not None:
            self.sim.quit()<|MERGE_RESOLUTION|>--- conflicted
+++ resolved
@@ -24,12 +24,7 @@
 import functools
 
 import myhdl
-<<<<<<< HEAD
-from myhdl._compat import PY2
 from myhdl import BlockError, BlockInstanceError, Cosimulation, Verilation
-=======
-from myhdl import BlockError, BlockInstanceError, Cosimulation
->>>>>>> f93e016f
 from myhdl._instance import _Instantiator
 from myhdl._util import _flatten
 from myhdl._extractHierarchy import (_makeMemInfo,
