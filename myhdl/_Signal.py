#  This file is part of the myhdl library, a Python package for using
#  Python as a Hardware Description Language.
#
#  Copyright (C) 2003-2011 Jan Decaluwe
#
#  The myhdl library is free software; you can redistribute it and/or
#  modify it under the terms of the GNU Lesser General Public License as
#  published by the Free Software Foundation; either version 2.1 of the
#  License, or (at your option) any later version.
#
#  This library is distributed in the hope that it will be useful, but
#  WITHOUT ANY WARRANTY; without even the implied warranty of
#  MERCHANTABILITY or FITNESS FOR A PARTICULAR PURPOSE.  See the GNU
#  Lesser General Public License for more details.

#  You should have received a copy of the GNU Lesser General Public
#  License along with this library; if not, write to the Free Software
#  Foundation, Inc., 59 Temple Place, Suite 330, Boston, MA 02111-1307 USA

""" Module that provides the Signal class and related objects.

This module provides the following objects:

Signal -- class to model hardware signals
posedge -- callable to model a rising edge on a signal in a yield statement
negedge -- callable to model a falling edge on a signal in a yield statement

"""
from __future__ import absolute_import
from __future__ import print_function

from inspect import currentframe, getouterframes
from copy import copy, deepcopy
import operator

from myhdl._compat import integer_types, long
from myhdl import _simulator as sim
from myhdl._simulator import _signals, _siglist, _futureEvents, now
from myhdl._intbv import intbv
from myhdl._bin import bin

# from myhdl._enum import EnumItemType

_schedule = _futureEvents.append

   
def _isListOfSigs(obj):
    """ Check if obj is a non-empty list of signals. """
    if isinstance(obj, list) and len(obj) > 0:
        for e in obj:
            if not isinstance(e, _Signal):
                return False
        return True
    else:
        return False
     
       
class _WaiterList(list):

    def purge(self):
        if self:
            self[:] = [w for w in self if not w.hasRun]


class _PosedgeWaiterList(_WaiterList):
    def __init__(self, sig):
        self.sig = sig
    def _toVerilog(self):
        return "posedge %s" % self.sig._name
    def _toVHDL(self):
        return "rising_edge(%s)" % self.sig._name
    
class _NegedgeWaiterList(_WaiterList):
    def __init__(self, sig):
        self.sig = sig
    def _toVerilog(self):
        return "negedge %s" % self.sig._name
    def _toVHDL(self):
        return "falling_edge(%s)" % self.sig._name


def posedge(sig):
    """ Return a posedge trigger object """
    return sig.posedge

def negedge(sig):
    """ Return a negedge trigger object """
    return sig.negedge

# signal factory function
def Signal(val=None, delay=None):
    """ Return a new _Signal (default or delay 0) or DelayedSignal """
    if delay is not None:
        if delay < 0:
            raise TypeError("Signal: delay should be >= 0")
        return _DelayedSignal(val, delay)
    else:
        return _Signal(val)
    
class _Signal(object):

    """ _Signal class.

    Properties:
    val -- current value (read-only)
    next -- next value (read-write)

    """

    __slots__ = ('_next', '_val', '_min', '_max', '_type', '_init',
                 '_eventWaiters', '_posedgeWaiters', '_negedgeWaiters',
                 '_code', '_tracing', '_nrbits', '_checkVal', 
                 '_setNextVal', '_copyVal2Next', '_printVcd', 
                 '_driven' ,'_read', '_name', '_used', '_inList',
                 '_waiter', 'toVHDL', 'toVerilog', '_slicesigs',
                 '_numeric'
                )


    def __init__(self, val=None):
        """ Construct a signal.

        val -- initial value
        
        """
        self._init = deepcopy(val)
        self._val = deepcopy(val)
        self._next = deepcopy(val)
        self._min = self._max = None
        self._name = self._read = self._driven = None
        self._used = False
        self._inList = False
        self._nrbits = 0
        self._numeric = True
        self._printVcd = self._printVcdStr
        if isinstance(val, bool):
            self._type = bool
            self._setNextVal = self._setNextBool
            self._printVcd = self._printVcdBit
            self._nrbits = 1
        elif isinstance(val, integer_types):
            self._type = integer_types
            self._setNextVal = self._setNextInt
        elif isinstance(val, intbv):
            self._type = intbv
            self._min = val._min
            self._max = val._max
            self._nrbits = val._nrbits
            self._setNextVal = self._setNextIntbv
            if self._nrbits:
                self._printVcd = self._printVcdVec
            else:
                self._printVcd = self._printVcdHex
        else:
            self._type = type(val)
            if isinstance(val, EnumItemType):
                self._setNextVal = self._setNextNonmutable
            else:
                self._setNextVal = self._setNextMutable
            if hasattr(val, '_nrbits'):
                self._nrbits = val._nrbits
        self._eventWaiters = _WaiterList()
        self._posedgeWaiters = _PosedgeWaiterList(self)
        self._negedgeWaiters = _NegedgeWaiterList(self)
        self._code = ""
        self._slicesigs = []
        self._tracing = 0
        _signals.append(self)

    def _clear(self):
        del self._eventWaiters[:]
        del self._posedgeWaiters[:]
        del self._negedgeWaiters[:]
        self._val = deepcopy(self._init)
        self._next = deepcopy(self._init)
        self._name = self._read = self._driven = None
        self._numeric = True
        for s in self._slicesigs:
            s._clear()
        
    def _update(self):
        val, next = self._val, self._next
        if val != next:
            waiters = self._eventWaiters[:]
            del self._eventWaiters[:]
            if not val and next:
                waiters.extend(self._posedgeWaiters[:])
                del self._posedgeWaiters[:]
            elif not next and val:
                waiters.extend(self._negedgeWaiters[:])
                del self._negedgeWaiters[:]
            if next is None:
                self._val = None
            elif isinstance(val, intbv):
                self._val._val = next._val
            elif isinstance(val, (integer_types, EnumItemType)):
                self._val = next
            else:
                self._val = deepcopy(next)
            if self._tracing:
                self._printVcd()
            return waiters
        else:
            return []

    # support for the 'val' attribute
    @property
    def val(self):
        return self._val

    # support for the 'next' attribute
    @property
    def next(self):
#        if self._next is self._val:
#            self._next = deepcopy(self._val)
        _siglist.append(self)
        return self._next

    @next.setter
    def next(self, val):
        if isinstance(val, _Signal):
            val = val._val
        self._setNextVal(val)
        _siglist.append(self)

    # support for the 'posedge' attribute
    @property
    def posedge(self):
        return self._posedgeWaiters
                       
    # support for the 'negedge' attribute
    @property
    def negedge(self):
        return self._negedgeWaiters
    
    # support for the 'min' and 'max' attribute
    @property
    def max(self):
        return self._max

    @property
    def min(self):
        return self._min

    # support for the 'driven' attribute
    @property
    def driven(self):
        return self._driven

    @driven.setter
    def driven(self, val):
        if not val  in ("reg", "wire", True):
            raise ValueError('Expected value "reg", "wire", or True, got "%s"' % val)
        self._driven = val
    
    # support for the 'read' attribute
    @property
    def read(self):
        return self._read

    @read.setter
    def read(self, val):
        if not val in (True, ):
            raise ValueError('Expected value True, got "%s"' % val)
        self._markRead()

    def _markRead(self):
        self._read = True

    # 'used' attribute
    def _markUsed(self):
        self._used = True

    # set next methods
    def _setNextBool(self, val):
        if isinstance(val, intbv):
            val = val._val
        if not val in (0, 1):
            raise ValueError("Expected boolean value, got %s (%s)" % (repr(val), type(val)))
        self._next = val

    def _setNextInt(self, val):
        if isinstance(val, intbv):
            val = val._val
        elif not isinstance(val, (integer_types, intbv)):
            raise TypeError("Expected int or intbv, got %s" % type(val))
        self._next = val

    def _setNextIntbv(self, val):
        if isinstance(val, intbv):
            val = val._val
        elif not isinstance(val, integer_types):
            raise TypeError("Expected int or intbv, got %s" % type(val))
        self._next._val = val
        self._next._handleBounds()

    def _setNextNonmutable(self, val):
        if not isinstance(val, self._type):
            raise TypeError("Expected %s, got %s" % (self._type, type(val)))
        self._next = val    
        
    def _setNextMutable(self, val):
        if not isinstance(val, self._type):
            raise TypeError("Expected %s, got %s" % (self._type, type(val)))
        self._next = deepcopy(val)         

    # vcd print methods
    def _printVcdStr(self):
        print("s%s %s" % (str(self._val), self._code), file=sim._tf)
        
    def _printVcdHex(self):
<<<<<<< HEAD
        print("s%s %s" % (hex(self._val), self._code), file=sim._tf)

    def _printVcdBit(self):
        print("%d%s" % (self._val, self._code), file=sim._tf)

    def _printVcdVec(self):
        print("b%s %s" % (bin(self._val, self._nrbits), self._code), file=sim._tf)
=======
        if self._val is None:
            print("sz %s" % self._code, file=sim._tf)
        else:
            print("s%s %s" % (hex(self._val), self._code), file=sim._tf)

    def _printVcdBit(self):
        if self._val is None:
            print("z%s" % self._code, file=sim._tf)
        else:
            print("%d%s" % (self._val, self._code), file=sim._tf)

    def _printVcdVec(self):
        if self._val is None:
            print("b%s %s" % ('z'*self._nrbits, self._code), file=sim._tf)
        else:
            print("b%s %s" % (bin(self._val, self._nrbits), self._code), file=sim._tf)
>>>>>>> 846f7ad4

    ### use call interface for shadow signals ###
    def __call__(self, left, right=None):
        s = _SliceSignal(self, left, right)
        self._slicesigs.append(s)
        return s


    ### operators for which delegation to current value is appropriate ###
        
    def __hash__(self):
        raise TypeError("Signals are unhashable")
        
    
    def __bool__(self):
        return bool(self._val)

    __nonzero__ = __bool__

    # length
    def __len__(self):
        return self._nrbits
        # return len(self._val)

    # indexing and slicing methods

    def __getitem__(self, key):
        return self._val[key]
        
    # integer-like methods

    def __add__(self, other):
        if isinstance(other, _Signal):
            return self._val + other._val
        else:
            return self._val + other
    def __radd__(self, other):
        return other + self._val
    
    def __sub__(self, other):
        if isinstance(other, _Signal):
            return self._val - other._val
        else:
            return self._val - other
    def __rsub__(self, other):
        return other - self._val

    def __mul__(self, other):
        if isinstance(other, _Signal):
            return self._val * other._val
        else:
            return self._val * other
    def __rmul__(self, other):
        return other * self._val

    def __truediv__(self, other):
        if isinstance(other, _Signal):
            return self._val / other._val
        else:
            return self._val / other
    def __rtruediv__(self, other):
        return other / self._val
    
    def __floordiv__(self, other):
        if isinstance(other, _Signal):
            return self._val // other._val
        else:
            return self._val // other
    def __rfloordiv__(self, other):
        return other //  self._val
    
    def __mod__(self, other):
        if isinstance(other, _Signal):
            return self._val % other._val
        else:
            return self._val % other
    def __rmod__(self, other):
        return other % self._val

    # XXX divmod
    
    def __pow__(self, other):
        if isinstance(other, _Signal):
            return self._val ** other._val
        else:
            return self._val ** other
    def __rpow__(self, other):
        return other ** self._val

    def __lshift__(self, other):
        if isinstance(other, _Signal):
            return self._val << other._val
        else:
            return self._val << other
    def __rlshift__(self, other):
        return other << self._val
            
    def __rshift__(self, other):
        if isinstance(other, _Signal):
            return self._val >> other._val
        else:
            return self._val >> other
    def __rrshift__(self, other):
        return other >> self._val
           
    def __and__(self, other):
        if isinstance(other, _Signal):
            return self._val & other._val
        else:
            return self._val & other
    def __rand__(self, other):
        return other & self._val

    def __or__(self, other):
        if isinstance(other, _Signal):
            return self._val | other._val
        else:
            return self._val | other
    def __ror__(self, other):
        return other | self._val
    
    def __xor__(self, other):
        if isinstance(other, _Signal):
            return self._val ^ other._val
        else:
            return self._val ^ other
    def __rxor__(self, other):
        return other ^ self._val
    
    def __neg__(self):
        return -self._val

    def __pos__(self):
        return +self._val

    def __abs__(self):
        return abs(self._val)

    def __invert__(self):
        return ~self._val
        
    # conversions
    
    def __int__(self):
        return int(self._val)
        
    def __long__(self):
        return long(self._val)

    def __float__(self):
        return float(self._val)
    
    def __oct__(self):
        return oct(self._val)
    
    def __hex__(self):
        return hex(self._val)
    
    def __index__(self):
        return int(self._val)


    # comparisons
    def __eq__(self, other):
        return self.val == other 
    def __ne__(self, other):
        return self.val != other 
    def __lt__(self, other):
        return self.val < other
    def __le__(self, other):
        return self.val <= other
    def __gt__(self, other):
        return self.val > other
    def __ge__(self, other):
        return self.val >= other


    # method lookup delegation
    def __getattr__(self, attr):
        return getattr(self._val, attr)

    # representation 
    def __str__(self):
        if self._name:
            return self._name
        else:
            return str(self._val)

    def __repr__(self):
        return "Signal(" + repr(self._val) + ")"

    def _toVerilog(self):
        return self._name

    # augmented assignment not supported
    def _augm(self):
        raise TypeError("Signal object doesn't support augmented assignment")

    __iadd__ = __isub__ = __imul__ = __ipow__ = __imod__ = _augm
    __ior__ = __iand__ = __ixor__ = __irshift__ = __ilshift__ = _augm
    __itruediv__ = __ifloordiv__ = _augm


    # index and slice assignment not supported
    def __setitem__(self, key, val):
        raise TypeError("Signal object doesn't support item/slice assignment")


    # continues assignment support
    def assign(self, sig):

        self.driven = "wire"

        def genFunc():
            while 1:
                self.next = sig._val
                yield sig

        self._waiter = _SignalWaiter(genFunc())

        def toVHDL():
            return "%s <= %s;" % (self._name, sig._name)

        def toVerilog():
            return "assign %s = %s;" % (self._name, sig._name)

        self.toVHDL = toVHDL
        self.toVerilog = toVerilog


class _DelayedSignal(_Signal):
    
    __slots__ = ('_nextZ', '_delay', '_timeStamp',
                )

    def __init__(self, val=None, delay=1):
        """ Construct a new DelayedSignal.

        Automatically invoked through the Signal new method.
        val -- initial value
        delay -- non-zero delay value
        """
        _Signal.__init__(self, val)
        self._nextZ = val
        self._delay = delay
        self._timeStamp = 0

    def _update(self):
        if self._next != self._nextZ:
            self._timeStamp = sim._time
        self._nextZ = self._next
        t = sim._time + self._delay
        _schedule((t, _SignalWrap(self, self._next, self._timeStamp)))
        return []

    def _apply(self, next, timeStamp):
        val = self._val
        if timeStamp == self._timeStamp and val != next:
            waiters = self._eventWaiters[:]
            del self._eventWaiters[:]
            if not val and next:
                waiters.extend(self._posedgeWaiters[:])
                del self._posedgeWaiters[:]
            elif not next and val:
                waiters.extend(self._negedgeWaiters[:])
                del self._negedgeWaiters[:]
            self._val = copy(next)
            if self._tracing:
                self._printVcd()
            return waiters            
        else:
            return []

    # support for the 'delay' attribute
    @property
    def delay(self):
        return self._delay

    @delay.setter
    def delay(self, delay):
        self._delay = delay

        
class _SignalWrap(object):
    def __init__(self, sig, next, timeStamp):
        self.sig = sig
        self.next = next
        self.timeStamp = timeStamp
    def apply(self):
        return self.sig._apply(self.next, self.timeStamp)

# for export
SignalType = _Signal

# avoid circular imports

from myhdl._ShadowSignal import _SliceSignal
from myhdl._Waiter import _SignalWaiter
from myhdl._enum import EnumItemType<|MERGE_RESOLUTION|>--- conflicted
+++ resolved
@@ -309,15 +309,6 @@
         print("s%s %s" % (str(self._val), self._code), file=sim._tf)
         
     def _printVcdHex(self):
-<<<<<<< HEAD
-        print("s%s %s" % (hex(self._val), self._code), file=sim._tf)
-
-    def _printVcdBit(self):
-        print("%d%s" % (self._val, self._code), file=sim._tf)
-
-    def _printVcdVec(self):
-        print("b%s %s" % (bin(self._val, self._nrbits), self._code), file=sim._tf)
-=======
         if self._val is None:
             print("sz %s" % self._code, file=sim._tf)
         else:
@@ -334,7 +325,6 @@
             print("b%s %s" % ('z'*self._nrbits, self._code), file=sim._tf)
         else:
             print("b%s %s" % (bin(self._val, self._nrbits), self._code), file=sim._tf)
->>>>>>> 846f7ad4
 
     ### use call interface for shadow signals ###
     def __call__(self, left, right=None):
