#  This file is part of the myhdl library, a Python package for using
#  Python as a Hardware Description Language.
#
#  Copyright (C) 2003-2011 Jan Decaluwe
#
#  The myhdl library is free software; you can redistribute it and/or
#  modify it under the terms of the GNU Lesser General Public License as
#  published by the Free Software Foundation; either version 2.1 of the
#  License, or (at your option) any later version.
#
#  This library is distributed in the hope that it will be useful, but
#  WITHOUT ANY WARRANTY; without even the implied warranty of
#  MERCHANTABILITY or FITNESS FOR A PARTICULAR PURPOSE.  See the GNU
#  Lesser General Public License for more details.

#  You should have received a copy of the GNU Lesser General Public
#  License along with this library; if not, write to the Free Software
#  Foundation, Inc., 59 Temple Place, Suite 330, Boston, MA 02111-1307 USA

""" Module that provides the Signal class and related objects.

This module provides the following objects:

Signal -- class to model hardware signals
posedge -- callable to model a rising edge on a signal in a yield statement
negedge -- callable to model a falling edge on a signal in a yield statement

"""
from __future__ import absolute_import
from __future__ import print_function

from inspect import currentframe, getouterframes
from copy import copy, deepcopy
import operator

from myhdl._compat import integer_types, long
from myhdl import _simulator as sim
from myhdl._simulator import _signals, _siglist, _futureEvents, now
from myhdl._intbv import intbv
from myhdl._bin import bin

# from myhdl._enum import EnumItemType

_schedule = _futureEvents.append

   
def _isListOfSigs(obj):
    """ Check if obj is a non-empty list of signals. """
    if isinstance(obj, list) and len(obj) > 0:
        for e in obj:
            if not isinstance(e, _Signal):
                return False
        return True
    else:
        return False
     
       
class _WaiterList(list):

    def purge(self):
        if self:
            self[:] = [w for w in self if not w.hasRun]


class _PosedgeWaiterList(_WaiterList):
    def __init__(self, sig):
        self.sig = sig
    def _toVerilog(self):
        return "posedge %s" % self.sig._name
    def _toVHDL(self):
        return "rising_edge(%s)" % self.sig._name
    
class _NegedgeWaiterList(_WaiterList):
    def __init__(self, sig):
        self.sig = sig
    def _toVerilog(self):
        return "negedge %s" % self.sig._name
    def _toVHDL(self):
        return "falling_edge(%s)" % self.sig._name


def posedge(sig):
    """ Return a posedge trigger object """
    return sig.posedge

def negedge(sig):
    """ Return a negedge trigger object """
    return sig.negedge

# signal factory function
def Signal(val=None, delay=None):
    """ Return a new _Signal (default or delay 0) or DelayedSignal """
    if delay is not None:
        if delay < 0:
            raise TypeError("Signal: delay should be >= 0")
        return _DelayedSignal(val, delay)
    else:
        return _Signal(val)
    
class _Signal(object):

    """ _Signal class.

    Properties:
    val -- current value (read-only)
    next -- next value (read-write)

    """

    __slots__ = ('_next', '_val', '_min', '_max', '_type', '_init',
                 '_eventWaiters', '_posedgeWaiters', '_negedgeWaiters',
                 '_code', '_tracing', '_nrbits', '_checkVal', 
                 '_setNextVal', '_copyVal2Next', '_printVcd', 
                 '_driven' ,'_read', '_name', '_used', '_inList',
                 '_waiter', 'toVHDL', 'toVerilog', '_slicesigs',
                 '_numeric'
                )


    def __init__(self, val=None):
        """ Construct a signal.

        val -- initial value
        
        """
        self._init = deepcopy(val)
        self._val = deepcopy(val)
        self._next = deepcopy(val)
        self._min = self._max = None
        self._name = self._read = self._driven = None
        self._used = False
        self._inList = False
        self._nrbits = 0
        self._numeric = True
        self._printVcd = self._printVcdStr
        if isinstance(val, bool):
            self._type = bool
            self._setNextVal = self._setNextBool
            self._printVcd = self._printVcdBit
            self._nrbits = 1
        elif isinstance(val, integer_types):
            self._type = integer_types
            self._setNextVal = self._setNextInt
        elif isinstance(val, intbv):
            self._type = intbv
            self._min = val._min
            self._max = val._max
            self._nrbits = val._nrbits
            self._setNextVal = self._setNextIntbv
            if self._nrbits:
                self._printVcd = self._printVcdVec
            else:
                self._printVcd = self._printVcdHex
        else:
            self._type = type(val)
            if isinstance(val, EnumItemType):
                self._setNextVal = self._setNextNonmutable
            else:
                self._setNextVal = self._setNextMutable
            if hasattr(val, '_nrbits'):
                self._nrbits = val._nrbits
        self._eventWaiters = _WaiterList()
        self._posedgeWaiters = _PosedgeWaiterList(self)
        self._negedgeWaiters = _NegedgeWaiterList(self)
        self._code = ""
        self._slicesigs = []
        self._tracing = 0
        _signals.append(self)

    def _clear(self):
        del self._eventWaiters[:]
        del self._posedgeWaiters[:]
        del self._negedgeWaiters[:]
        self._val = deepcopy(self._init)
        self._next = deepcopy(self._init)
        self._name = self._read = self._driven = None
        self._numeric = True
        for s in self._slicesigs:
            s._clear()
        
    def _update(self):
        val, next = self._val, self._next
        if val != next:
            waiters = self._eventWaiters[:]
            del self._eventWaiters[:]
            if not val and next:
                waiters.extend(self._posedgeWaiters[:])
                del self._posedgeWaiters[:]
            elif not next and val:
                waiters.extend(self._negedgeWaiters[:])
                del self._negedgeWaiters[:]
            if next is None:
                self._val = None
            elif isinstance(val, intbv):
                self._val._val = next._val
            elif isinstance(val, (integer_types, EnumItemType)):
                self._val = next
            else:
                self._val = deepcopy(next)
            if self._tracing:
                self._printVcd()
            return waiters
        else:
            return []

    # support for the 'val' attribute
    def _get_val(self):
        return self._val
    val = property(_get_val, None, None, "'val' access methods")

    # support for the 'next' attribute
    def _get_next(self):
#        if self._next is self._val:
#            self._next = deepcopy(self._val)
        _siglist.append(self)
        return self._next
    def _set_next(self, val):
        if isinstance(val, _Signal):
            val = val._val
        self._setNextVal(val)
        _siglist.append(self)
    next = property(_get_next, _set_next, None, "'next' access methods")

    # support for the 'posedge' attribute
    def _get_posedge(self):
        return self._posedgeWaiters
    posedge = property(_get_posedge, None, None, "'posedge' access methods")
                       
    # support for the 'negedge' attribute
    def _get_negedge(self):
        return self._negedgeWaiters
    negedge = property(_get_negedge, None, None, "'negedge' access methods")
    
    # support for the 'min' and 'max' attribute
    def _get_max(self):
        return self._max
    max = property(_get_max, None)
    def _get_min(self):
        return self._min
    min = property(_get_min, None)

    # support for the 'driven' attribute
    def _get_driven(self):
        return self._driven
    def _set_driven(self, val):
        if not val  in ("reg", "wire", True):
            raise ValueError('Expected value "reg", "wire", or True, got "%s"' % val)
        self._driven = val
    driven = property(_get_driven, _set_driven, None, "'driven' access methods")
    
    # support for the 'read' attribute
    def _get_read(self):
        return self._read
    def _set_read(self, val):
        if not val in (True, ):
            raise ValueError('Expected value True, got "%s"' % val)
        self._markRead()
    read = property(_get_read, _set_read, None, "'read' access methods")

    def _markRead(self):
        self._read = True

    # 'used' attribute
    def _markUsed(self):
        self._used = True

    # set next methods
    def _setNextBool(self, val):
        if isinstance(val, intbv):
            val = val._val
        if not val in (0, 1):
            raise ValueError("Expected boolean value, got %s (%s)" % (repr(val), type(val)))
        self._next = val

    def _setNextInt(self, val):
<<<<<<< HEAD
        if not isinstance(val, (integer_types, intbv)):
=======
        if isinstance(val, intbv):
            val = val._val
        elif not isinstance(val, (int, long)):
>>>>>>> 094c0e1d
            raise TypeError("Expected int or intbv, got %s" % type(val))
        self._next = val

    def _setNextIntbv(self, val):
        if isinstance(val, intbv):
            val = val._val
        elif not isinstance(val, integer_types):
            raise TypeError("Expected int or intbv, got %s" % type(val))
        self._next._val = val
        self._next._handleBounds()

    def _setNextNonmutable(self, val):
        if not isinstance(val, self._type):
            raise TypeError("Expected %s, got %s" % (self._type, type(val)))
        self._next = val    
        
    def _setNextMutable(self, val):
        if not isinstance(val, self._type):
            raise TypeError("Expected %s, got %s" % (self._type, type(val)))
        self._next = deepcopy(val)         

    # vcd print methods
    def _printVcdStr(self):
        print("s%s %s" % (str(self._val), self._code), file=sim._tf)
        
    def _printVcdHex(self):
        print("s%s %s" % (hex(self._val), self._code), file=sim._tf)

    def _printVcdBit(self):
        print("%d%s" % (self._val, self._code), file=sim._tf)

    def _printVcdVec(self):
        print("b%s %s" % (bin(self._val, self._nrbits), self._code), file=sim._tf)

    ### use call interface for shadow signals ###
    def __call__(self, left, right=None):
        s = _SliceSignal(self, left, right)
        self._slicesigs.append(s)
        return s


    ### operators for which delegation to current value is appropriate ###
        
    def __hash__(self):
        raise TypeError("Signals are unhashable")
        
    
    def __nonzero__(self):
        if self._val:
            return 1
        else:
            return 0

    # length
    def __len__(self):
        return self._nrbits
        # return len(self._val)

    # indexing and slicing methods

    def __getitem__(self, key):
        return self._val[key]
        
    # integer-like methods

    def __add__(self, other):
        if isinstance(other, _Signal):
            return self._val + other._val
        else:
            return self._val + other
    def __radd__(self, other):
        return other + self._val
    
    def __sub__(self, other):
        if isinstance(other, _Signal):
            return self._val - other._val
        else:
            return self._val - other
    def __rsub__(self, other):
        return other - self._val

    def __mul__(self, other):
        if isinstance(other, _Signal):
            return self._val * other._val
        else:
            return self._val * other
    def __rmul__(self, other):
        return other * self._val

    def __div__(self, other):
        if isinstance(other, _Signal):
            return self._val / other._val
        else:
            return self._val / other
    def __rdiv__(self, other):
        return other / self._val
    
    def __truediv__(self, other):
        if isinstance(other, _Signal):
            return operator.truediv(self._val, other._val)
        else:
            return operator.truediv(self._val, other)
    def __rtruediv__(self, other):
        return operator.truediv(other, self._val)
    
    def __floordiv__(self, other):
        if isinstance(other, _Signal):
            return self._val // other._val
        else:
            return self._val // other
    def __rfloordiv__(self, other):
        return other //  self._val
    
    def __mod__(self, other):
        if isinstance(other, _Signal):
            return self._val % other._val
        else:
            return self._val % other
    def __rmod__(self, other):
        return other % self._val

    # XXX divmod
    
    def __pow__(self, other):
        if isinstance(other, _Signal):
            return self._val ** other._val
        else:
            return self._val ** other
    def __rpow__(self, other):
        return other ** self._val

    def __lshift__(self, other):
        if isinstance(other, _Signal):
            return self._val << other._val
        else:
            return self._val << other
    def __rlshift__(self, other):
        return other << self._val
            
    def __rshift__(self, other):
        if isinstance(other, _Signal):
            return self._val >> other._val
        else:
            return self._val >> other
    def __rrshift__(self, other):
        return other >> self._val
           
    def __and__(self, other):
        if isinstance(other, _Signal):
            return self._val & other._val
        else:
            return self._val & other
    def __rand__(self, other):
        return other & self._val

    def __or__(self, other):
        if isinstance(other, _Signal):
            return self._val | other._val
        else:
            return self._val | other
    def __ror__(self, other):
        return other | self._val
    
    def __xor__(self, other):
        if isinstance(other, _Signal):
            return self._val ^ other._val
        else:
            return self._val ^ other
    def __rxor__(self, other):
        return other ^ self._val
    
    def __neg__(self):
        return -self._val

    def __pos__(self):
        return +self._val

    def __abs__(self):
        return abs(self._val)

    def __invert__(self):
        return ~self._val
        
    # conversions
    
    def __int__(self):
        return int(self._val)
        
    def __long__(self):
        return long(self._val)

    def __float__(self):
        return float(self._val)
    
    def __oct__(self):
        return oct(self._val)
    
    def __hex__(self):
        return hex(self._val)
    
    def __index__(self):
        return int(self._val)


    # comparisons
    def __eq__(self, other):
        return self.val == other 
    def __ne__(self, other):
        return self.val != other 
    def __lt__(self, other):
        return self.val < other
    def __le__(self, other):
        return self.val <= other
    def __gt__(self, other):
        return self.val > other
    def __ge__(self, other):
        return self.val >= other


    # method lookup delegation
    def __getattr__(self, attr):
        return getattr(self._val, attr)

    # representation 
    def __str__(self):
        if self._name:
            return self._name
        else:
            return str(self._val)

    def __repr__(self):
        return "Signal(" + repr(self._val) + ")"

    def _toVerilog(self):
        return self._name

    # augmented assignment not supported
    def _augm(self):
        raise TypeError("Signal object doesn't support augmented assignment")

    __iadd__ = __isub__ = __idiv__ = __imul__ = __ipow__ = __imod__ = _augm
    __ior__ = __iand__ = __ixor__ = __irshift__ = __ilshift__ = _augm

    # index and slice assignment not supported
    def __setitem__(self, key, val):
        raise TypeError("Signal object doesn't support item/slice assignment")


    # continues assignment support
    def assign(self, sig):

        self.driven = "wire"

        def genFunc():
            while 1:
                self.next = sig._val
                yield sig

        self._waiter = _SignalWaiter(genFunc())

        def toVHDL():
            return "%s <= %s;" % (self._name, sig._name)

        def toVerilog():
            return "assign %s = %s;" % (self._name, sig._name)

        self.toVHDL = toVHDL
        self.toVerilog = toVerilog


class _DelayedSignal(_Signal):
    
    __slots__ = ('_nextZ', '_delay', '_timeStamp',
                )

    def __init__(self, val=None, delay=1):
        """ Construct a new DelayedSignal.

        Automatically invoked through the Signal new method.
        val -- initial value
        delay -- non-zero delay value
        """
        _Signal.__init__(self, val)
        self._nextZ = val
        self._delay = delay
        self._timeStamp = 0

    def _update(self):
        if self._next != self._nextZ:
            self._timeStamp = sim._time
        self._nextZ = self._next
        t = sim._time + self._delay
        _schedule((t, _SignalWrap(self, self._next, self._timeStamp)))
        return []

    def _apply(self, next, timeStamp):
        val = self._val
        if timeStamp == self._timeStamp and val != next:
            waiters = self._eventWaiters[:]
            del self._eventWaiters[:]
            if not val and next:
                waiters.extend(self._posedgeWaiters[:])
                del self._posedgeWaiters[:]
            elif not next and val:
                waiters.extend(self._negedgeWaiters[:])
                del self._negedgeWaiters[:]
            self._val = copy(next)
            if self._tracing:
                self._printVcd()
            return waiters            
        else:
            return []

   # support for the 'delay' attribute
    def _get_delay(self):
         return self._delay
    def _set_delay(self, delay):
         self._delay = delay
    delay = property(_get_delay, _set_delay, None, "'delay' access methods")

        
class _SignalWrap(object):
    def __init__(self, sig, next, timeStamp):
        self.sig = sig
        self.next = next
        self.timeStamp = timeStamp
    def apply(self):
        return self.sig._apply(self.next, self.timeStamp)

# for export
SignalType = _Signal

# avoid circular imports

from myhdl._ShadowSignal import _SliceSignal
from myhdl._Waiter import _SignalWaiter
from myhdl._enum import EnumItemType<|MERGE_RESOLUTION|>--- conflicted
+++ resolved
@@ -273,13 +273,9 @@
         self._next = val
 
     def _setNextInt(self, val):
-<<<<<<< HEAD
-        if not isinstance(val, (integer_types, intbv)):
-=======
         if isinstance(val, intbv):
             val = val._val
-        elif not isinstance(val, (int, long)):
->>>>>>> 094c0e1d
+        elif not isinstance(val, (integer_types, intbv)):
             raise TypeError("Expected int or intbv, got %s" % type(val))
         self._next = val
 
