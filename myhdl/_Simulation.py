--- conflicted
+++ resolved
@@ -44,7 +44,6 @@
 _error.ArgType = "Inappriopriate argument type"
 _error.MultipleCosim = "Only a single cosimulator argument allowed"
 _error.DuplicatedArg = "Duplicated argument"
-<<<<<<< HEAD
 
 # flatten Module objects out
 def _flatten(*args):
@@ -59,12 +58,8 @@
             arglist.append(arg)
     return arglist
 
-
-
-=======
 _error.MultipleSim = "Only a single Simulation instance is allowed"
-            
->>>>>>> a109b7ad
+
 class Simulation(object):
 
     """ Simulation class.
@@ -111,11 +106,8 @@
         Simulation._no_of_instances = 0
         self._finished = True
 
-<<<<<<< HEAD
-=======
     def quit(self):
         self._finalize()
->>>>>>> a109b7ad
 
     def runc(self, duration=0, quiet=0):
         simrunc.run(sim=self, duration=duration, quiet=quiet)
@@ -259,8 +251,4 @@
     for sig in _signals:
         if hasattr(sig, '_waiter'):
             waiters.append(sig._waiter)
-<<<<<<< HEAD
-    return waiters, cosim
-=======
-    return waiters, cosim
->>>>>>> a109b7ad
+    return waiters, cosim