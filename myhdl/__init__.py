--- conflicted
+++ resolved
@@ -49,14 +49,7 @@
 toVerilog -- function that converts a design to Verilog
 
 """
-<<<<<<< HEAD
-__version__ = "0.10"
-=======
-from __future__ import absolute_import
-from __future__ import print_function
-
 __version__ = "0.11"
->>>>>>> c3a74de2
 
 
 class StopSimulation(Exception):
