--- conflicted
+++ resolved
@@ -164,15 +164,12 @@
 
     def testBackupOutputFile(self, vcd_dir):
         p = "%s.vcd" % fun.__name__
-<<<<<<< HEAD
+
         dut = traceSignals(fun())
-        Simulation(dut).run(1000, quiet=QUIET)
-=======
-        dut = traceSignals(fun)
         sim = Simulation(dut)
         sim.run(1000, quiet=QUIET)
         sim.quit()
->>>>>>> a109b7ad
+
         _simulator._tf.close()
         _simulator._tracing = 0
         size = path.getsize(p)
